#!/usr/bin/env python3
# -*- coding:utf-8 -*-

import dataclasses
<<<<<<< HEAD
import uuid
from enum import auto, Enum
from typing import List, Any
=======
from enum import Enum, auto
from typing import Any, List

>>>>>>> 867471c0
from pilot.configs.config import Config

CFG = Config()

DB_SETTINGS = {
    "user": CFG.LOCAL_DB_USER,
    "password": CFG.LOCAL_DB_PASSWORD,
    "host": CFG.LOCAL_DB_HOST,
    "port": CFG.LOCAL_DB_PORT,
}

ROLE_USER = "USER"
ROLE_ASSISTANT = "Assistant"


class SeparatorStyle(Enum):
    SINGLE = auto()
    TWO = auto()
    THREE = auto()
    FOUR = auto()


@dataclasses.dataclass
class Conversation:
    """This class keeps all conversation history."""

    system: str
    roles: List[str]
    messages: List[List[str]]
    offset: int
    sep_style: SeparatorStyle = SeparatorStyle.SINGLE
    sep: str = "###"
    sep2: str = None

    # Used for gradio server
    skip_next: bool = False
    conv_id: Any = None
    last_user_input: Any = None
    def get_prompt(self):
        if self.sep_style == SeparatorStyle.SINGLE:
            ret = self.system + self.sep
            for role, message in self.messages:
                if message:
                    ret += role + ": " + message + self.sep
                else:
                    ret += role + ":"
            return ret

        elif self.sep_style == SeparatorStyle.TWO:
            seps = [self.sep, self.sep2]
            ret = self.system + seps[0]
            for i, (role, message) in enumerate(self.messages):
                if message:
                    ret += role + ":" + message + seps[i % 2]
                else:
                    ret += role + ":"
            return ret
        else:
            raise ValueError(f"Invalid style: {self.sep_style}")

    def append_message(self, role, message):
        self.messages.append([role, message])

    def to_gradio_chatbot(self):
        ret = []
        for i, (role, msg) in enumerate(self.messages[self.offset :]):
            if i % 2 == 0:
                ret.append([msg, None])
            else:
                ret[-1][-1] = msg

        return ret

    def copy(self):
        return Conversation(
            system=self.system,
            roles=self.roles,
            messages=[[x, y] for x, y in self.messages],
            offset=self.offset,
            sep_style=self.sep_style,
            sep=self.sep,
            sep2=self.sep2,
            conv_id=self.conv_id,
        )

    def dict(self):
        return {
            "system": self.system,
            "roles": self.roles,
            "messages": self.messages,
            "offset": self.offset,
            "sep": self.sep,
            "sep2": self.sep2,
            "conv_id": self.conv_id,
        }


def gen_sqlgen_conversation(dbname):
    from pilot.connections.mysql import MySQLOperator

    mo = MySQLOperator(**(DB_SETTINGS))

    message = ""

    schemas = mo.get_schema(dbname)
    for s in schemas:
        message += s["schema_info"] + ";"
    return f"Database {dbname} Schema information as follows: {message}\n"


conv_one_shot = Conversation(
    system="A chat between a curious user and an artificial intelligence assistant, who very familiar with database related knowledge. "
    "The assistant gives helpful, detailed, professional and polite answers to the user's questions. ",
    roles=("USER", "Assistant"),
    messages=(
        (
            "USER",
            "What are the key differences between mysql and postgres?",
        ),
        (
            "Assistant",
            "MySQL and PostgreSQL are both popular open-source relational database management systems (RDBMS) "
            "that have many similarities but also some differences. Here are some key differences: \n"
            "1. Data Types: PostgreSQL has a more extensive set of data types, "
            "including support for array, hstore, JSON, and XML, whereas MySQL has a more limited set.\n"
            "2. ACID compliance: Both MySQL and PostgreSQL support ACID compliance (Atomicity, Consistency, Isolation, Durability), "
            "but PostgreSQL is generally considered to be more strict in enforcing it.\n"
            "3. Replication: MySQL has a built-in replication feature, which allows you to replicate data across multiple servers,"
            "whereas PostgreSQL has a similar feature, but it is not as mature as MySQL's.\n"
            "4. Performance: MySQL is generally considered to be faster and more efficient in handling large datasets, "
            "whereas PostgreSQL is known for its robustness and reliability.\n"
            "5. Licensing: MySQL is licensed under the GPL (General Public License), which means that it is free and open-source software, "
            "whereas PostgreSQL is licensed under the PostgreSQL License, which is also free and open-source but with different terms.\n"
            "Ultimately, the choice between MySQL and PostgreSQL depends on the specific needs and requirements of your application. "
            "Both are excellent database management systems, and choosing the right one "
            "for your project requires careful consideration of your application's requirements, performance needs, and scalability.",
        ),
    ),
    offset=2,
    sep_style=SeparatorStyle.SINGLE,
    sep="###",
)

conv_vicuna_v1 = Conversation(
    system="A chat between a curious user and an artificial intelligence assistant. who very familiar with database related knowledge. "
    "The assistant gives helpful, detailed, professional and polite answers to the user's questions. ",
    roles=("USER", "ASSISTANT"),
    messages=(),
    offset=0,
    sep_style=SeparatorStyle.TWO,
    sep=" ",
    sep2="</s>",
)

auto_dbgpt_one_shot = Conversation(
    system="You are DB-GPT, an AI designed to answer questions about HackerNews by query `hackerbews` database in MySQL. "
    "Your decisions must always be made independently without seeking user assistance. Play to your strengths as an LLM and pursue simple strategies with no legal complications.",
    roles=("USER", "ASSISTANT"),
    messages=(
        (
            "USER",
            """ Answer how many users does app_users have by query ob database
              Constraints:
              1. If you are unsure how you previously did something or want to recall past events, thinking about similar events will help you remember.
              2. No user assistance
              3. Exclusively use the commands listed in double quotes e.g. "command name"
              
              
              Schema:
              Database gpt-user Schema information as follows: users(city,create_time,email,last_login_time,phone,user_name);
              
              
              Commands:
              1. analyze_code: Analyze Code, args: "code": "<full_code_string>"
              2. execute_python_file: Execute Python File, args: "filename": "<filename>"
              3. append_to_file: Append to file, args: "filename": "<filename>", "text": "<text>"
              4. delete_file: Delete file, args: "filename": "<filename>"
              5. list_files: List Files in Directory, args: "directory": "<directory>"
              6. read_file: Read file, args: "filename": "<filename>"
              7. write_to_file: Write to file, args: "filename": "<filename>", "text": "<text>"
              8. db_sql_executor: "Execute SQL in Database.", args: "sql": "<sql>"
              
              You should only respond in JSON format as described below and ensure the response can be parsed by Python json.loads
              Response Format: 
              {
                  "thoughts": {
                      "text": "thought",
                      "reasoning": "reasoning",
                      "plan": "- short bulleted\n- list that conveys\n- long-term plan",
                      "criticism": "constructive self-criticism",
                      "speak": "thoughts summary to say to user"
                  },
                  "command": {
                      "name": "command name",
                      "args": {
                          "arg name": "value"
                      }
                  }
              } 
            """,
        ),
        (
            "ASSISTANT",
            """
            {
                "thoughts": {
                    "text": "To answer how many users  by query  database we need to write SQL query to get the count of the distinct users from the database. We can use db_sql_executor command to execute the SQL query in  database.",
                    "reasoning": "We can use the sql_executor command to execute the SQL query for getting count of distinct users from the users database. We can select the count of the distinct users from the users table.",
                    "plan": "- Write SQL query to get count of distinct users from users database\n- Use db_sql_executor to execute the SQL query in OB database\n- Parse the SQL result to get the count\n- Respond with the count as the answer",
                    "criticism": "None",
                    "speak": "To get the number of users in users, I will execute an SQL query in OB database using the db_sql_executor command and respond with the count."
                },
                "command": {
                    "name": "db_sql_executor",
                    "args": {
                        "sql": "SELECT COUNT(DISTINCT(user_name)) FROM users ;"
                    }
                }
            } 
            """,
        ),
    ),
    offset=0,
    sep_style=SeparatorStyle.SINGLE,
    sep="###",
)

auto_dbgpt_without_shot = Conversation(
    system="You are DB-GPT, an AI designed to answer questions about users by query `users` database in MySQL. "
    "Your decisions must always be made independently without seeking user assistance. Play to your strengths as an LLM and pursue simple strategies with no legal complications.",
    roles=("USER", "ASSISTANT"),
    messages=(),
    offset=0,
    sep_style=SeparatorStyle.SINGLE,
    sep=" ",
    sep2="</s>",
)

conv_qa_prompt_template = """ 基于以下已知的信息, 专业、简要的回答用户的问题,
            如果无法从提供的恶内容中获取答案, 请说: "知识库中提供的内容不足以回答此问题" 禁止胡乱编造。 
            已知内容: 
            {context}
            问题:
            {question}
"""

# conv_qa_prompt_template = """ Please provide the known information so that I can professionally and briefly answer the user's question. If the answer cannot be obtained from the provided content,
#             please say: "The information provided in the knowledge base is insufficient to answer this question." Fabrication is prohibited.。
#             known information:
#             {context}
#             question:
#             {question}
# """
default_conversation = conv_one_shot

conversation_sql_mode = {
    "auto_execute_ai_response": "直接执行结果",
    "dont_execute_ai_response": "不直接执行结果",
}

conversation_types = {
    "native": "LLM原生对话",
    "default_knownledge": "默认知识库对话",
    "custome": "新增知识库对话",
    "auto_execute_plugin": "对话使用插件",
}

conv_templates = {
    "conv_one_shot": conv_one_shot,
    "vicuna_v1": conv_vicuna_v1,
    "auto_dbgpt_one_shot": auto_dbgpt_one_shot,
}

if __name__ == "__main__":
    message = gen_sqlgen_conversation("dbgpt")
    print(message)<|MERGE_RESOLUTION|>--- conflicted
+++ resolved
@@ -2,15 +2,10 @@
 # -*- coding:utf-8 -*-
 
 import dataclasses
-<<<<<<< HEAD
 import uuid
 from enum import auto, Enum
 from typing import List, Any
-=======
-from enum import Enum, auto
-from typing import Any, List
-
->>>>>>> 867471c0
+
 from pilot.configs.config import Config
 
 CFG = Config()
