from __future__ import annotations

import warnings
import sqlparse
import regex as re

from typing import Any, Iterable, List, Optional
from pydantic import BaseModel, Field, root_validator, validator, Extra
from abc import ABC, abstractmethod
import sqlalchemy
from sqlalchemy import (
    MetaData,
    Table,
    create_engine,
    inspect,
    select,
    text,
)
from sqlalchemy.engine import CursorResult, Engine
from sqlalchemy.exc import ProgrammingError, SQLAlchemyError
from sqlalchemy.schema import CreateTable
from sqlalchemy.orm import sessionmaker, scoped_session

from pilot.common.schema import DBType
from pilot.connections.base import BaseConnect
from pilot.configs.config import Config

CFG = Config()


def _format_index(index: sqlalchemy.engine.interfaces.ReflectedIndex) -> str:
    return (
        f'Name: {index["name"]}, Unique: {index["unique"]},'
        f' Columns: {str(index["column_names"])}'
    )


class RDBMSDatabase(BaseConnect):
    """SQLAlchemy wrapper around a database."""

    db_type: str = None

    def __init__(
        self,
        engine,
        schema: Optional[str] = None,
        metadata: Optional[MetaData] = None,
        ignore_tables: Optional[List[str]] = None,
        include_tables: Optional[List[str]] = None,
        sample_rows_in_table_info: int = 3,
        indexes_in_table_info: bool = False,
        custom_table_info: Optional[dict] = None,
        view_support: bool = False,
    ):
        """Create engine from database URI."""
        self._engine = engine
        self._schema = schema
        if include_tables and ignore_tables:
            raise ValueError("Cannot specify both include_tables and ignore_tables")

        self._inspector = inspect(engine)
        session_factory = sessionmaker(bind=engine)
        Session_Manages = scoped_session(session_factory)
        self._db_sessions = Session_Manages
        self.session = self.get_session()

        self._all_tables = set()
        self.view_support = False
        self._usable_tables = set()
        self._include_tables = set()
        self._ignore_tables = set()
        self._custom_table_info = set()
        self._indexes_in_table_info = set()
        self._usable_tables = set()
        self._usable_tables = set()
        self._sample_rows_in_table_info = set()
        self._indexes_in_table_info = indexes_in_table_info

        self._metadata = MetaData()
        self._metadata.reflect(bind=self._engine)

        self._all_tables = self._sync_tables_from_db()

    @classmethod
    def from_uri_db(
        cls,
        host: str,
        port: int,
        user: str,
        pwd: str,
        db_name: str,
        engine_args: Optional[dict] = None,
        **kwargs: Any,
    ) -> RDBMSDatabase:
        db_url: str = (
            cls.driver
            + "://"
            + CFG.LOCAL_DB_USER
            + ":"
            + CFG.LOCAL_DB_PASSWORD
            + "@"
            + CFG.LOCAL_DB_HOST
            + ":"
            + str(CFG.LOCAL_DB_PORT)
            + "/"
            + db_name
        )
        return cls.from_uri(db_url, engine_args, **kwargs)

    @classmethod
    def from_uri(
        cls, database_uri: str, engine_args: Optional[dict] = None, **kwargs: Any
    ) -> RDBMSDatabase:
        """Construct a SQLAlchemy engine from URI."""
        _engine_args = engine_args or {}
        return cls(create_engine(database_uri, **_engine_args), **kwargs)

    @property
    def dialect(self) -> str:
        """Return string representation of dialect to use."""
        return self._engine.dialect.name

    def _sync_tables_from_db(self) -> Iterable[str]:
        """Read table information from database"""
        # TODO Use a background thread to refresh periodically

        # SQL will raise error with schema
        _schema = (
            None if self.db_type == DBType.SQLite.value() else self._engine.url.database
        )
        # including view support by adding the views as well as tables to the all
        # tables list if view_support is True
        self._all_tables = set(
            self._inspector.get_table_names(schema=_schema)
            + (
                self._inspector.get_view_names(schema=_schema)
                if self.view_support
                else []
            )
        )
        return self._all_tables

    def get_usable_table_names(self) -> Iterable[str]:
        """Get names of tables available."""
        if self._include_tables:
            return self._include_tables
        return self._all_tables - self._ignore_tables

    def get_table_names(self) -> Iterable[str]:
        """Get names of tables available."""
        return self.get_usable_table_names()

    def get_session(self):
        session = self._db_sessions()

        return session

    def get_current_db_name(self) -> str:
        return self.session.execute(text("SELECT DATABASE()")).scalar()

    def table_simple_info(self):
        _sql = f"""
                select concat(table_name, "(" , group_concat(column_name), ")") as schema_info from information_schema.COLUMNS where table_schema="{self.get_current_db_name()}" group by TABLE_NAME;
            """
        cursor = self.session.execute(text(_sql))
        results = cursor.fetchall()
        return results

    @property
    def table_info(self) -> str:
        """Information about all tables in the database."""
        return self.get_table_info()

    def get_table_info(self, table_names: Optional[List[str]] = None) -> str:
        """Get information about specified tables.

        Follows best practices as specified in: Rajkumar et al, 2022
        (https://arxiv.org/abs/2204.00498)

        If `sample_rows_in_table_info`, the specified number of sample rows will be
        appended to each table description. This can increase performance as
        demonstrated in the paper.
        """
        all_table_names = self.get_usable_table_names()
        if table_names is not None:
            missing_tables = set(table_names).difference(all_table_names)
            if missing_tables:
                raise ValueError(f"table_names {missing_tables} not found in database")
            all_table_names = table_names

        meta_tables = [
            tbl
            for tbl in self._metadata.sorted_tables
            if tbl.name in set(all_table_names)
            and not (self.dialect == "sqlite" and tbl.name.startswith("sqlite_"))
        ]

        tables = []
        for table in meta_tables:
            if self._custom_table_info and table.name in self._custom_table_info:
                tables.append(self._custom_table_info[table.name])
                continue

            # add create table command
            create_table = str(CreateTable(table).compile(self._engine))
            table_info = f"{create_table.rstrip()}"
            has_extra_info = (
                self._indexes_in_table_info or self._sample_rows_in_table_info
            )
            if has_extra_info:
                table_info += "\n\n/*"
            if self._indexes_in_table_info:
                table_info += f"\n{self._get_table_indexes(table)}\n"
            if self._sample_rows_in_table_info:
                table_info += f"\n{self._get_sample_rows(table)}\n"
            if has_extra_info:
                table_info += "*/"
            tables.append(table_info)
        final_str = "\n\n".join(tables)
        return final_str

    def _get_sample_rows(self, table: Table) -> str:
        # build the select command
        command = select(table).limit(self._sample_rows_in_table_info)

        # save the columns in string format
        columns_str = "\t".join([col.name for col in table.columns])

        try:
            # get the sample rows
            with self._engine.connect() as connection:
                sample_rows_result: CursorResult = connection.execute(command)
                # shorten values in the sample rows
                sample_rows = list(
                    map(lambda ls: [str(i)[:100] for i in ls], sample_rows_result)
                )

            # save the sample rows in string format
            sample_rows_str = "\n".join(["\t".join(row) for row in sample_rows])

        # in some dialects when there are no rows in the table a
        # 'ProgrammingError' is returned
        except ProgrammingError:
            sample_rows_str = ""

        return (
            f"{self._sample_rows_in_table_info} rows from {table.name} table:\n"
            f"{columns_str}\n"
            f"{sample_rows_str}"
        )

    def _get_table_indexes(self, table: Table) -> str:
        indexes = self._inspector.get_indexes(table.name)
        indexes_formatted = "\n".join(map(_format_index, indexes))
        return f"Table Indexes:\n{indexes_formatted}"

    def get_table_info_no_throw(self, table_names: Optional[List[str]] = None) -> str:
        """Get information about specified tables."""
        try:
            return self.get_table_info(table_names)
        except ValueError as e:
            """Format the error message"""
            return f"Error: {e}"

<<<<<<< HEAD
    def __write(self,  write_sql):
=======
    def _write(self, session, write_sql):
>>>>>>> dbae0920
        print(f"Write[{write_sql}]")
        db_cache = self._engine.url.database
        result = self.session.execute(text(write_sql))
        self.session.commit()
        # TODO  Subsequent optimization of dynamically specified database submission loss target problem
        self.session.execute(text(f"use `{db_cache}`"))
        print(f"SQL[{write_sql}], result:{result.rowcount}")
        return result.rowcount

    def __query(self,query, fetch: str = "all"):
        """
        only for query
        Args:
            session:
            query:
            fetch:

        Returns:

        """
        print(f"Query[{query}]")
        if not query:
            return []
        cursor = self.session.execute(text(query))
        if cursor.returns_rows:
            if fetch == "all":
                result = cursor.fetchall()
            elif fetch == "one":
                result = result = [cursor.fetchone()]  # type: ignore
            else:
                raise ValueError("Fetch parameter must be either 'one' or 'all'")
            field_names = tuple(i[0:] for i in cursor.keys())

            result = list(result)
            result.insert(0, field_names)
            return result

    def query_ex(self, query, fetch: str = "all"):
        """
        only for query
        Args:
            session:
            query:
            fetch:
        Returns:
        """
        print(f"Query[{query}]")
        if not query:
            return []
        cursor = self.session.execute(text(query))
        if cursor.returns_rows:
            if fetch == "all":
                result = cursor.fetchall()
            elif fetch == "one":
                result = [cursor.fetchone()]  # type: ignore
            else:
                raise ValueError("Fetch parameter must be either 'one' or 'all'")
            field_names = list(i[0:] for i in cursor.keys())
            result = list(result)
            return field_names, result

    def run(self, command: str, fetch: str = "all") -> List:
        """Execute a SQL command and return a string representing the results."""
        print("SQL:" + command)
        if not command:
            return []
        parsed, ttype, sql_type, table_name = self.__sql_parse(command)
        if ttype == sqlparse.tokens.DML:
            if sql_type == "SELECT":
                return self.__query( command, fetch)
            else:
<<<<<<< HEAD
                self.__write( command)
=======
                self._write(session, command)
>>>>>>> dbae0920
                select_sql = self.convert_sql_write_to_select(command)
                print(f"write result query:{select_sql}")
                return self.__query( select_sql)

        else:
            print(f"DDL execution determines whether to enable through configuration ")
<<<<<<< HEAD
            cursor = self.session.execute(text(command))
            self.session.commit()
=======
            cursor = session.execute(text(command))
            session.commit()
            _show_columns_sql = (
                f"PRAGMA table_info({table_name})"
                if self.db_type == "sqlite"
                else f"SHOW COLUMNS FROM {table_name}"
            )
>>>>>>> dbae0920
            if cursor.returns_rows:
                result = cursor.fetchall()
                field_names = tuple(i[0:] for i in cursor.keys())
                result = list(result)
                result.insert(0, field_names)
                print("DDL Result:" + str(result))
                if not result:
<<<<<<< HEAD
                    return self.__query( f"SHOW COLUMNS FROM {table_name}")
                return result
            else:
                return self.__query( f"SHOW COLUMNS FROM {table_name}")
=======
                    return self.__query(session, _show_columns_sql)
                return result
            else:
                return self.__query(session, _show_columns_sql)
>>>>>>> dbae0920

    def run_no_throw(self, session, command: str, fetch: str = "all") -> List:
        """Execute a SQL command and return a string representing the results.

        If the statement returns rows, a string of the results is returned.
        If the statement returns no rows, an empty string is returned.

        If the statement throws an error, the error message is returned.
        """
        try:
            return self.run(session, command, fetch)
        except SQLAlchemyError as e:
            """Format the error message"""
            return f"Error: {e}"

    def get_database_list(self):
        session = self._db_sessions()
        cursor = session.execute(text(" show databases;"))
        results = cursor.fetchall()
        return [
            d[0]
            for d in results
            if d[0] not in ["information_schema", "performance_schema", "sys", "mysql"]
        ]

    def convert_sql_write_to_select(self, write_sql):
        """
        SQL classification processing
        author:xiangh8
        Args:
            sql:

        Returns:

        """
        # 将SQL命令转换为小写，并按空格拆分
        parts = write_sql.lower().split()
        # 获取命令类型（insert, delete, update）
        cmd_type = parts[0]

        # 根据命令类型进行处理
        if cmd_type == "insert":
            match = re.match(
                r"insert into (\w+) \((.*?)\) values \((.*?)\)", write_sql.lower()
            )
            if match:
                table_name, columns, values = match.groups()
                # 将字段列表和值列表分割为单独的字段和值
                columns = columns.split(",")
                values = values.split(",")
                # 构造 WHERE 子句
                where_clause = " AND ".join(
                    [
                        f"{col.strip()}={val.strip()}"
                        for col, val in zip(columns, values)
                    ]
                )
                return f"SELECT * FROM {table_name} WHERE {where_clause}"

        elif cmd_type == "delete":
            table_name = parts[2]  # delete from <table_name> ...
            # 返回一个select语句，它选择该表的所有数据
            return f"SELECT * FROM {table_name} "

        elif cmd_type == "update":
            table_name = parts[1]
            set_idx = parts.index("set")
            where_idx = parts.index("where")
            # 截取 `set` 子句中的字段名
            set_clause = parts[set_idx + 1 : where_idx][0].split("=")[0].strip()
            # 截取 `where` 之后的条件语句
            where_clause = " ".join(parts[where_idx + 1 :])
            # 返回一个select语句，它选择更新的数据
            return f"SELECT {set_clause} FROM {table_name} WHERE {where_clause}"
        else:
            raise ValueError(f"Unsupported SQL command type: {cmd_type}")

    def __sql_parse(self, sql):
        sql = sql.strip()
        parsed = sqlparse.parse(sql)[0]
        sql_type = parsed.get_type()
        table_name = parsed.get_name()

        first_token = parsed.token_first(skip_ws=True, skip_cm=False)
        ttype = first_token.ttype
        print(f"SQL:{sql}, ttype:{ttype}, sql_type:{sql_type}, table:{table_name}")
        return parsed, ttype, sql_type, table_name

    def get_indexes(self, table_name):
        """Get table indexes about specified table."""
        session = self._db_sessions()
        cursor = session.execute(text(f"SHOW INDEXES FROM {table_name}"))
        indexes = cursor.fetchall()
        return [(index[2], index[4]) for index in indexes]

    def get_show_create_table(self, table_name):
        """Get table show create table about specified table."""
        session = self._db_sessions()
        cursor = session.execute(text(f"SHOW CREATE TABLE  {table_name}"))
        ans = cursor.fetchall()
        return ans[0][1]

    def get_fields(self, table_name):
        """Get column fields about specified table."""
        session = self._db_sessions()
        cursor = session.execute(
            text(
                f"SELECT COLUMN_NAME, COLUMN_TYPE, COLUMN_DEFAULT, IS_NULLABLE, COLUMN_COMMENT  from information_schema.COLUMNS where table_name='{table_name}'".format(
                    table_name
                )
            )
        )
        fields = cursor.fetchall()
        return [(field[0], field[1], field[2], field[3], field[4]) for field in fields]

    def get_charset(self):
        """Get character_set."""
        session = self._db_sessions()
        cursor = session.execute(text(f"SELECT @@character_set_database"))
        character_set = cursor.fetchone()[0]
        return character_set

    def get_collation(self):
        """Get collation."""
        session = self._db_sessions()
        cursor = session.execute(text(f"SELECT @@collation_database"))
        collation = cursor.fetchone()[0]
        return collation

    def get_grants(self):
        """Get grant info."""
        session = self._db_sessions()
        cursor = session.execute(text(f"SHOW GRANTS"))
        grants = cursor.fetchall()
        return grants

    def get_users(self):
        """Get user info."""
        cursor = self.session.execute(text(f"SELECT user, host FROM mysql.user"))
        users = cursor.fetchall()
        return [(user[0], user[1]) for user in users]

    def get_table_comments(self, db_name):
        cursor = self.session.execute(
            text(
                f"""SELECT table_name, table_comment    FROM information_schema.tables   WHERE table_schema = '{db_name}'""".format(
                    db_name
                )
            )
        )
        table_comments = cursor.fetchall()
        return [
            (table_comment[0], table_comment[1]) for table_comment in table_comments
        ]

    def get_database_list(self):
        session = self._db_sessions()
        cursor = session.execute(text(" show databases;"))
        results = cursor.fetchall()
        return [
            d[0]
            for d in results
            if d[0] not in ["information_schema", "performance_schema", "sys", "mysql"]
        ]

    def get_database_names(self):
        session = self._db_sessions()
        cursor = session.execute(text(" show databases;"))
        results = cursor.fetchall()
        return [
            d[0]
            for d in results
            if d[0] not in ["information_schema", "performance_schema", "sys", "mysql"]
        ]<|MERGE_RESOLUTION|>--- conflicted
+++ resolved
@@ -21,7 +21,6 @@
 from sqlalchemy.schema import CreateTable
 from sqlalchemy.orm import sessionmaker, scoped_session
 
-from pilot.common.schema import DBType
 from pilot.connections.base import BaseConnect
 from pilot.configs.config import Config
 
@@ -262,11 +261,7 @@
             """Format the error message"""
             return f"Error: {e}"
 
-<<<<<<< HEAD
     def __write(self,  write_sql):
-=======
-    def _write(self, session, write_sql):
->>>>>>> dbae0920
         print(f"Write[{write_sql}]")
         db_cache = self._engine.url.database
         result = self.session.execute(text(write_sql))
@@ -295,7 +290,7 @@
             if fetch == "all":
                 result = cursor.fetchall()
             elif fetch == "one":
-                result = result = [cursor.fetchone()]  # type: ignore
+                result = cursor.fetchone()[0]  # type: ignore
             else:
                 raise ValueError("Fetch parameter must be either 'one' or 'all'")
             field_names = tuple(i[0:] for i in cursor.keys())
@@ -321,10 +316,11 @@
             if fetch == "all":
                 result = cursor.fetchall()
             elif fetch == "one":
-                result = [cursor.fetchone()]  # type: ignore
+                result = cursor.fetchone()[0]  # type: ignore
             else:
                 raise ValueError("Fetch parameter must be either 'one' or 'all'")
             field_names = list(i[0:] for i in cursor.keys())
+
             result = list(result)
             return field_names, result
 
@@ -338,29 +334,15 @@
             if sql_type == "SELECT":
                 return self.__query( command, fetch)
             else:
-<<<<<<< HEAD
                 self.__write( command)
-=======
-                self._write(session, command)
->>>>>>> dbae0920
                 select_sql = self.convert_sql_write_to_select(command)
                 print(f"write result query:{select_sql}")
                 return self.__query( select_sql)
 
         else:
             print(f"DDL execution determines whether to enable through configuration ")
-<<<<<<< HEAD
             cursor = self.session.execute(text(command))
             self.session.commit()
-=======
-            cursor = session.execute(text(command))
-            session.commit()
-            _show_columns_sql = (
-                f"PRAGMA table_info({table_name})"
-                if self.db_type == "sqlite"
-                else f"SHOW COLUMNS FROM {table_name}"
-            )
->>>>>>> dbae0920
             if cursor.returns_rows:
                 result = cursor.fetchall()
                 field_names = tuple(i[0:] for i in cursor.keys())
@@ -368,17 +350,10 @@
                 result.insert(0, field_names)
                 print("DDL Result:" + str(result))
                 if not result:
-<<<<<<< HEAD
                     return self.__query( f"SHOW COLUMNS FROM {table_name}")
                 return result
             else:
                 return self.__query( f"SHOW COLUMNS FROM {table_name}")
-=======
-                    return self.__query(session, _show_columns_sql)
-                return result
-            else:
-                return self.__query(session, _show_columns_sql)
->>>>>>> dbae0920
 
     def run_no_throw(self, session, command: str, fetch: str = "all") -> List:
         """Execute a SQL command and return a string representing the results.
