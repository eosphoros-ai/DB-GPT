#!/usr/bin/env python3
# -*- coding: utf-8 -*-

from functools import cache
from typing import List

from pilot.model.llm_out.vicuna_base_llm import generate_stream


class BaseChatAdpter:
    """The Base class for chat with llm models. it will match the model,
    and fetch output from model"""

    def match(self, model_path: str):
        return True

    def get_generate_stream_func(self):
        """Return the generate stream handler func"""
        pass


llm_model_chat_adapters: List[BaseChatAdpter] = []


def register_llm_model_chat_adapter(cls):
    """Register a chat adapter"""
    llm_model_chat_adapters.append(cls())


@cache
def get_llm_chat_adapter(model_path: str) -> BaseChatAdpter:
    """Get a chat generate func for a model"""
    for adapter in llm_model_chat_adapters:
        if adapter.match(model_path):
            return adapter

    raise ValueError(f"Invalid model for chat adapter {model_path}")


class VicunaChatAdapter(BaseChatAdpter):

    """Model chat Adapter for vicuna"""

    def match(self, model_path: str):
        return "vicuna" in model_path

    def get_generate_stream_func(self):
        return generate_stream


class ChatGLMChatAdapter(BaseChatAdpter):
    """Model chat Adapter for ChatGLM"""

    def match(self, model_path: str):
        return "chatglm" in model_path

    def get_generate_stream_func(self):
        from pilot.model.llm_out.chatglm_llm import chatglm_generate_stream

        return chatglm_generate_stream

<<<<<<< HEAD
=======

class GuanacoChatAdapter(BaseChatAdpter):
    """Model chat adapter for Guanaco"""

    def match(self, model_path: str):
        return "guanaco" in model_path

    def get_generate_stream_func(self):
        from pilot.model.llm_out.guanaco_stream_llm import (
            guanaco_stream_generate_output,
        )

        return guanaco_generate_output


>>>>>>> cf1e1c37
class CodeT5ChatAdapter(BaseChatAdpter):

    """Model chat adapter for CodeT5"""

    def match(self, model_path: str):
        return "codet5" in model_path

    def get_generate_stream_func(self):
        # TODO
        pass


class CodeGenChatAdapter(BaseChatAdpter):

    """Model chat adapter for CodeGen"""

    def match(self, model_path: str):
        return "codegen" in model_path

    def get_generate_stream_func(self):
        # TODO
        pass


class GuanacoChatAdapter(BaseChatAdpter):
    """Model chat adapter for Guanaco"""

    def match(self, model_path: str):
        return "guanaco" in model_path

    def get_generate_stream_func(self):
        from pilot.model.llm_out.guanaco_llm import guanaco_generate_stream

        return guanaco_generate_stream


class ProxyllmChatAdapter(BaseChatAdpter):
    def match(self, model_path: str):
        return "proxyllm" in model_path

    def get_generate_stream_func(self):
        from pilot.model.llm_out.proxy_llm import proxyllm_generate_stream

        return proxyllm_generate_stream


register_llm_model_chat_adapter(VicunaChatAdapter)
register_llm_model_chat_adapter(ChatGLMChatAdapter)
register_llm_model_chat_adapter(GuanacoChatAdapter)


# Proxy model for test and develop, it's cheap for us now.
register_llm_model_chat_adapter(ProxyllmChatAdapter)

register_llm_model_chat_adapter(BaseChatAdpter)<|MERGE_RESOLUTION|>--- conflicted
+++ resolved
@@ -59,24 +59,7 @@
 
         return chatglm_generate_stream
 
-<<<<<<< HEAD
-=======
 
-class GuanacoChatAdapter(BaseChatAdpter):
-    """Model chat adapter for Guanaco"""
-
-    def match(self, model_path: str):
-        return "guanaco" in model_path
-
-    def get_generate_stream_func(self):
-        from pilot.model.llm_out.guanaco_stream_llm import (
-            guanaco_stream_generate_output,
-        )
-
-        return guanaco_generate_output
-
-
->>>>>>> cf1e1c37
 class CodeT5ChatAdapter(BaseChatAdpter):
 
     """Model chat adapter for CodeT5"""
