#!/usr/bin/env python3
# -*- coding: utf-8 -*-
from typing import List

from langchain.schema import Document
from pilot.configs.model_config import KNOWLEDGE_CHUNK_SPLIT_SIZE

from pilot.source_embedding import SourceEmbedding, register
from pilot.source_embedding.chn_document_splitter import CHNDocumentSplitter
from pilot.source_embedding.pdf_loader import UnstructuredPaddlePDFLoader


class PDFEmbedding(SourceEmbedding):
    """yuque embedding for read yuque document."""

    def __init__(self, file_path, model_name, vector_store_config):
        """Initialize with pdf path."""
        super().__init__(file_path, model_name, vector_store_config)
        self.file_path = file_path
        self.model_name = model_name
        self.vector_store_config = vector_store_config

    @register
    def read(self):
        """Load from pdf path."""
<<<<<<< HEAD
        loader = UnstructuredPaddlePDFLoader(self.file_path)
=======
        # loader = UnstructuredPaddlePDFLoader(self.file_path)
        loader = PyPDFLoader(self.file_path)
>>>>>>> 0ae64175
        textsplitter = CHNDocumentSplitter(pdf=True, sentence_size=KNOWLEDGE_CHUNK_SPLIT_SIZE)
        return loader.load_and_split(textsplitter)

    @register
    def data_process(self, documents: List[Document]):
        i = 0
        for d in documents:
            documents[i].page_content = d.page_content.replace("\n", "")
            i += 1
        return documents


<|MERGE_RESOLUTION|>--- conflicted
+++ resolved
@@ -2,12 +2,12 @@
 # -*- coding: utf-8 -*-
 from typing import List
 
+from langchain.document_loaders import PyPDFLoader
 from langchain.schema import Document
 from pilot.configs.model_config import KNOWLEDGE_CHUNK_SPLIT_SIZE
 
 from pilot.source_embedding import SourceEmbedding, register
 from pilot.source_embedding.chn_document_splitter import CHNDocumentSplitter
-from pilot.source_embedding.pdf_loader import UnstructuredPaddlePDFLoader
 
 
 class PDFEmbedding(SourceEmbedding):
@@ -23,12 +23,8 @@
     @register
     def read(self):
         """Load from pdf path."""
-<<<<<<< HEAD
-        loader = UnstructuredPaddlePDFLoader(self.file_path)
-=======
         # loader = UnstructuredPaddlePDFLoader(self.file_path)
         loader = PyPDFLoader(self.file_path)
->>>>>>> 0ae64175
         textsplitter = CHNDocumentSplitter(pdf=True, sentence_size=KNOWLEDGE_CHUNK_SPLIT_SIZE)
         return loader.load_and_split(textsplitter)
 
