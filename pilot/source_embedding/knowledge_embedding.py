--- conflicted
+++ resolved
@@ -1,16 +1,10 @@
 import os
 
 from bs4 import BeautifulSoup
-<<<<<<< HEAD
-from langchain.document_loaders import TextLoader, markdown
-from langchain.embeddings import HuggingFaceEmbeddings
-from langchain.vectorstores import Chroma
-=======
 from langchain.document_loaders import TextLoader, markdown, PyPDFLoader
 from langchain.embeddings import HuggingFaceEmbeddings
 
 from pilot.configs.config import Config
->>>>>>> 7888551c
 from pilot.configs.model_config import DATASETS_DIR, KNOWLEDGE_CHUNK_SPLIT_SIZE
 from pilot.source_embedding.chn_document_splitter import CHNDocumentSplitter
 from pilot.source_embedding.csv_embedding import CSVEmbedding
@@ -18,15 +12,9 @@
 from pilot.source_embedding.pdf_embedding import PDFEmbedding
 import markdown
 
-<<<<<<< HEAD
-from pilot.source_embedding.pdf_loader import UnstructuredPaddlePDFLoader
-from pilot.vector_store.milvus_store import MilvusStore
-
-=======
 from pilot.vector_store.connector import VectorStoreConnector
 
 CFG = Config()
->>>>>>> 7888551c
 
 class KnowledgeEmbedding:
     def __init__(self, file_path, model_name, vector_store_config, local_persist=True):
@@ -66,42 +54,10 @@
         return self.knowledge_embedding_client.similar_search(text, topk)
 
     def knowledge_persist_initialization(self, append_mode):
-<<<<<<< HEAD
-        vector_name = self.vector_store_config["vector_store_name"]
-        documents = self._load_knownlege(self.file_path)
-        if self.vector_store_config["vector_store_type"] == "Chroma":
-            persist_dir = os.path.join(self.vector_store_config["vector_store_path"], vector_name + ".vectordb")
-            print("vector db path: ", persist_dir)
-            if os.path.exists(persist_dir):
-                if append_mode:
-                    print("append knowledge return vector store")
-                    new_documents = self._load_knownlege(self.file_path)
-                    vector_store = Chroma.from_documents(documents=new_documents,
-                                                         embedding=self.embeddings,
-                                                         persist_directory=persist_dir)
-                else:
-                    print("directly return vector store")
-                    vector_store = Chroma(persist_directory=persist_dir, embedding_function=self.embeddings)
-            else:
-                print(vector_name + " is new vector store, knowledge begin load...")
-                vector_store = Chroma.from_documents(documents=documents,
-                                                     embedding=self.embeddings,
-                                                     persist_directory=persist_dir)
-                vector_store.persist()
-
-        elif self.vector_store_config["vector_store_type"] == "milvus":
-            vector_store = MilvusStore({"url": self.vector_store_config["url"],
-                                "port": self.vector_store_config["port"],
-                                "embedding": self.embeddings})
-            vector_store.init_schema_and_load(vector_name, documents)
-
-        return vector_store
-=======
         documents = self._load_knownlege(self.file_path)
         self.vector_client = VectorStoreConnector(CFG.VECTOR_STORE_TYPE, self.vector_store_config)
         self.vector_client.load_document(documents)
         return self.vector_client
->>>>>>> 7888551c
 
     def _load_knownlege(self, path):
         docments = []
@@ -132,11 +88,7 @@
                 docs[i].page_content = docs[i].page_content.replace("\n", " ")
                 i += 1
         elif filename.lower().endswith(".pdf"):
-<<<<<<< HEAD
-            loader = UnstructuredPaddlePDFLoader(filename)
-=======
             loader = PyPDFLoader(filename)
->>>>>>> 7888551c
             textsplitter = CHNDocumentSplitter(pdf=True, sentence_size=KNOWLEDGE_CHUNK_SPLIT_SIZE)
             docs = loader.load_and_split(textsplitter)
             i = 0
