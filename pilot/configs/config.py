--- conflicted
+++ resolved
@@ -40,6 +40,14 @@
         self.use_mac_os_tts = False
         self.use_mac_os_tts = os.getenv("USE_MAC_OS_TTS")
 
+        # milvus or zilliz cloud configuration
+        self.milvus_addr = os.getenv("MILVUS_ADDR", "localhost:19530")
+        self.milvus_username = os.getenv("MILVUS_USERNAME")
+        self.milvus_password = os.getenv("MILVUS_PASSWORD")
+        self.milvus_collection = os.getenv("MILVUS_COLLECTION", "dbgpt")
+        self.milvus_secure = os.getenv("MILVUS_SECURE") == "True"
+
+
         self.authorise_key = os.getenv("AUTHORISE_COMMAND_KEY", "y")
         self.exit_key = os.getenv("EXIT_KEY", "n")
         self.image_provider = os.getenv("IMAGE_PROVIDER", True)
@@ -56,10 +64,7 @@
         )
         self.speak_mode = False
 
-<<<<<<< HEAD
         self.prompt_templates = {}
-=======
->>>>>>> 867471c0
         ### Related configuration of built-in commands
         self.command_registry = []
 
@@ -72,11 +77,8 @@
         self.execute_local_commands = (
             os.getenv("EXECUTE_LOCAL_COMMANDS", "False") == "True"
         )
-<<<<<<< HEAD
         ### message stor file
         self.message_dir = os.getenv("MESSAGE_HISTORY_DIR", "../../message")
-=======
->>>>>>> 867471c0
 
         ### The associated configuration parameters of the plug-in control the loading and use of the plug-in
         self.plugins_dir = os.getenv("PLUGINS_DIR", "../../plugins")
