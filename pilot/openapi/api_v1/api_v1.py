import json
import uuid
import asyncio
import os
import shutil
import logging

import requests
from fastapi import (
    APIRouter,
    Request,
    File,
    UploadFile,
    Form,
    Body,
    BackgroundTasks,
    Depends,
)

from fastapi.responses import StreamingResponse
from fastapi.exceptions import RequestValidationError
from typing import List
import tempfile
from concurrent.futures import Executor

from pilot.component import ComponentType
from pilot.openapi.api_view_model import (
    Result,
    ConversationVo,
    MessageVo,
    ChatSceneVo,
    ChatCompletionResponseStreamChoice,
    DeltaMessage,
    ChatCompletionStreamResponse,
)
from pilot.connections.db_conn_info import DBConfig, DbTypeInfo
from pilot.configs.config import Config
from pilot.server.knowledge.service import KnowledgeService
from pilot.server.knowledge.request.request import KnowledgeSpaceRequest

from pilot.scene.base_chat import BaseChat
from pilot.scene.base import ChatScene
from pilot.scene.chat_factory import ChatFactory


from pilot.scene.message import OnceConversation
from pilot.configs.model_config import KNOWLEDGE_UPLOAD_ROOT_PATH
from pilot.server.monitor.chat_log_db import ChatLogDao, ChatLogEntity
from pilot.server.monitor.api_key_db import ApiKeyEntity, ApiKeyDao
from pilot.server.monitor.inference_db import InferenceRequestEntity, InferenceRequestDao
from pilot.summary.db_summary_client import DBSummaryClient
from pilot.memory.chat_history.chat_hisotry_factory import ChatHistory
from pilot.model.cluster import BaseModelController, WorkerManager, WorkerManagerFactory
from pilot.model.base import FlatSupportedModel
<<<<<<< HEAD
from pilot.user import UserDao, UserRequest, get_user_from_headers
=======
from pilot.utils.tracer import root_tracer, SpanType
from pilot.utils.executor_utils import ExecutorFactory, blocking_func_to_async
>>>>>>> a92f3408

router = APIRouter()
CFG = Config()
CHAT_FACTORY = ChatFactory()
logger = logging.getLogger(__name__)
knowledge_service = KnowledgeService()

model_semaphore = None
global_counter = 0

GITHUB_CLIENT_ID = "a7353895f4f0821801d9"
GITHUB_CLIENT_SECRET = "14aff2bd2253841faab4c8efab9debeffbbff03e"


def __get_conv_user_message(conversations: dict):
    messages = conversations["messages"]
    for item in messages:
        if item["type"] == "human":
            return item["data"]["content"]
    return ""


def __new_conversation(chat_mode, user_id) -> ConversationVo:
    unique_id = uuid.uuid1()
    return ConversationVo(conv_uid=str(unique_id), chat_mode=chat_mode, user_id=user_id, user_name=user_id)


<<<<<<< HEAD
def get_db_list(user_id: str = None):
    dbs = CFG.LOCAL_DB_MANAGE.get_db_list(user_id=user_id)
    params: dict = {}
=======
def get_db_list():
    dbs = CFG.LOCAL_DB_MANAGE.get_db_list()
    db_params = []
>>>>>>> a92f3408
    for item in dbs:
        params: dict = {}
        params.update({"param": item["db_name"]})
        params.update({"type": item["db_type"]})
        db_params.append(params)
    return db_params


def plugins_select_info():
    plugins_infos: dict = {}
    for plugin in CFG.plugins:
        plugins_infos.update({f"【{plugin._name}】=>{plugin._description}": plugin._name})
    return plugins_infos


def get_db_list_info(user_id: str = None):
    dbs = CFG.LOCAL_DB_MANAGE.get_db_list(user_id=user_id)
    params: dict = {}
    for item in dbs:
        comment = item["comment"]
        if comment is not None and len(comment) > 0:
            params.update({item["db_name"]: comment})
    return params


def knowledge_list_info():
    """return knowledge space list"""
    params: dict = {}
    request = KnowledgeSpaceRequest()
    spaces = knowledge_service.get_knowledge_space(request)
    for space in spaces:
        params.update({space.name: space.desc})
    return params


def knowledge_list():
    """return knowledge space list"""
    request = KnowledgeSpaceRequest()
    spaces = knowledge_service.get_knowledge_space(request)
    space_list = []
    for space in spaces:
        params: dict = {}
        params.update({"param": space.name})
        params.update({"type": "space"})
        space_list.append(params)
    return space_list


def get_model_controller() -> BaseModelController:
    controller = CFG.SYSTEM_APP.get_component(
        ComponentType.MODEL_CONTROLLER, BaseModelController
    )
    return controller


def get_worker_manager() -> WorkerManager:
    worker_manager = CFG.SYSTEM_APP.get_component(
        ComponentType.WORKER_MANAGER_FACTORY, WorkerManagerFactory
    ).create()
    return worker_manager


def get_executor() -> Executor:
    """Get the global default executor"""
    return CFG.SYSTEM_APP.get_component(
        ComponentType.EXECUTOR_DEFAULT, ExecutorFactory
    ).create()


@router.get("/v1/chat/db/list", response_model=Result[DBConfig])
async def db_connect_list(user_token: UserRequest = Depends(get_user_from_headers)):
    results = CFG.LOCAL_DB_MANAGE.get_db_list(user_token.user_id)
    # 排除部分数据库不允许用户访问
    if results and len(results):
        results = [d for d in results if d.get("db_name") not in ["auth", "dbgpt", "test", "public"]]
    return Result.succ(results)

@router.post("/v1/chat/db/add", response_model=Result[bool])
async def db_connect_add(db_config: DBConfig = Body(), user_token: UserRequest = Depends(get_user_from_headers)):
    return Result.succ(CFG.LOCAL_DB_MANAGE.add_db(db_config, user_token.user_id))


@router.post("/v1/chat/db/edit", response_model=Result[bool])
async def db_connect_edit(db_config: DBConfig = Body()):
    return Result.succ(CFG.LOCAL_DB_MANAGE.edit_db(db_config))


@router.post("/v1/chat/db/delete", response_model=Result[bool])
async def db_connect_delete(db_name: str = None):
    return Result.succ(CFG.LOCAL_DB_MANAGE.delete_db(db_name))


async def async_db_summary_embedding(db_name, db_type):
    # 在这里执行需要异步运行的代码
    db_summary_client = DBSummaryClient(system_app=CFG.SYSTEM_APP)
    db_summary_client.db_summary_embedding(db_name, db_type)


@router.post("/v1/chat/db/test/connect", response_model=Result[bool])
async def test_connect(db_config: DBConfig = Body()):
    try:
        # TODO Change the synchronous call to the asynchronous call
        CFG.LOCAL_DB_MANAGE.test_connect(db_config)
        return Result.succ(True)
    except Exception as e:
        return Result.failed(code="E1001", msg=str(e))


@router.post("/v1/chat/db/summary", response_model=Result[bool])
async def db_summary(db_name: str, db_type: str):
    # TODO Change the synchronous call to the asynchronous call
    async_db_summary_embedding(db_name, db_type)
    return Result.succ(True)


@router.get("/v1/chat/db/support/type", response_model=Result[DbTypeInfo])
async def db_support_types():
    support_types = CFG.LOCAL_DB_MANAGE.get_all_completed_types()
    db_type_infos = []
    for type in support_types:
        db_type_infos.append(
            DbTypeInfo(db_type=type.value(), is_file_db=type.is_file_db())
        )
    return Result[DbTypeInfo].succ(db_type_infos)


@router.get("/v1/chat/dialogue/list", response_model=Result[ConversationVo])
async def dialogue_list(user_token: UserRequest = Depends(get_user_from_headers)):
    dialogues: List = []
    chat_history_service = ChatHistory()
<<<<<<< HEAD
    datas = chat_history_service.get_store_cls().conv_list(user_token.user_id)
=======
    # TODO Change the synchronous call to the asynchronous call
    datas = chat_history_service.get_store_cls().conv_list(user_id)
>>>>>>> a92f3408
    for item in datas:
        conv_uid = item.get("conv_uid")
        summary = item.get("summary")
        chat_mode = item.get("chat_mode")
        model_name = item.get("model_name", CFG.LLM_MODEL)

        messages = json.loads(item.get("messages"))
        last_round = max(messages, key=lambda x: x["chat_order"])
        if "param_value" in last_round:
            select_param = last_round["param_value"]
        else:
            select_param = ""
        conv_vo: ConversationVo = ConversationVo(
            conv_uid=conv_uid,
            user_input=summary,
            chat_mode=chat_mode,
            model_name=model_name,
            select_param=select_param,
        )
        dialogues.append(conv_vo)

    return Result[ConversationVo].succ(dialogues[:10])


@router.post("/v1/chat/dialogue/scenes", response_model=Result[List[ChatSceneVo]])
async def dialogue_scenes():
    scene_vos: List[ChatSceneVo] = []
    new_modes: List[ChatScene] = [
        ChatScene.ChatWithDbExecute,
        ChatScene.ChatWithDbQA,
        ChatScene.ChatExcel,
        ChatScene.ChatKnowledge,
        ChatScene.ChatDashboard,
        ChatScene.ChatAgent,
    ]
    for scene in new_modes:
        scene_vo = ChatSceneVo(
            chat_scene=scene.value(),
            scene_name=scene.scene_name(),
            scene_describe=scene.describe(),
            param_title=",".join(scene.param_types()),
            show_disable=scene.show_disable(),
        )
        scene_vos.append(scene_vo)
    return Result.succ(scene_vos)


@router.post("/v1/chat/dialogue/new", response_model=Result[ConversationVo])
async def dialogue_new(
    chat_mode: str = ChatScene.ChatNormal.value(), user_token: UserRequest = Depends(get_user_from_headers)
):
    conv_vo = __new_conversation(chat_mode, user_token.user_id)
    return Result.succ(conv_vo)


@router.post("/v1/chat/mode/params/list", response_model=Result[dict])
async def params_list(chat_mode: str = ChatScene.ChatNormal.value(), user_token: UserRequest = Depends(get_user_from_headers)):
    # TODO 过滤掉 dbgpt, auth库
    result = None
    if ChatScene.ChatWithDbQA.value() == chat_mode:
        result = get_db_list(user_id=user_token.user_id)
    elif ChatScene.ChatWithDbExecute.value() == chat_mode:
        result = get_db_list(user_id=user_token.user_id)
    elif ChatScene.ChatDashboard.value() == chat_mode:
        result = get_db_list(user_id=user_token.user_id)
    elif ChatScene.ChatExecution.value() == chat_mode:
        result = plugins_select_info()
    elif ChatScene.ChatKnowledge.value() == chat_mode:
<<<<<<< HEAD
        result = knowledge_list()
    if result and result.get("dbgpt"):
        del result["dbgpt"]
    if result and result.get("auth"):
        del result["auth"]
    return Result.succ(result)
=======
        return Result.succ(knowledge_list())
    elif ChatScene.ChatKnowledge.ExtractRefineSummary.value() == chat_mode:
        return Result.succ(knowledge_list())
    else:
        return Result.succ(None)
>>>>>>> a92f3408


@router.post("/v1/chat/mode/params/file/load")
async def params_load(
    conv_uid: str, chat_mode: str, model_name: str, doc_file: UploadFile = File(...), user_token: UserRequest = Depends(get_user_from_headers)
):
    print(f"params_load: {conv_uid},{chat_mode},{model_name}")
    try:
        if doc_file:
            ## file save
            if not os.path.exists(os.path.join(KNOWLEDGE_UPLOAD_ROOT_PATH, chat_mode)):
                os.makedirs(os.path.join(KNOWLEDGE_UPLOAD_ROOT_PATH, chat_mode))
            # We can not move temp file in windows system when we open file in context of `with`
            tmp_fd, tmp_path = tempfile.mkstemp(
                dir=os.path.join(KNOWLEDGE_UPLOAD_ROOT_PATH, chat_mode)
            )
            # TODO Use noblocking file save with aiofiles
            with os.fdopen(tmp_fd, "wb") as tmp:
                tmp.write(await doc_file.read())
            shutil.move(
                tmp_path,
                os.path.join(KNOWLEDGE_UPLOAD_ROOT_PATH, chat_mode, doc_file.filename),
            )
            ## chat prepare
            dialogue = ConversationVo(
                conv_uid=conv_uid,
                chat_mode=chat_mode,
                select_param=doc_file.filename,
                model_name=model_name,
            )
<<<<<<< HEAD
            chat: BaseChat = get_chat_instance(dialogue, user_token.user_id)
=======
            chat: BaseChat = await get_chat_instance(dialogue)
>>>>>>> a92f3408
            resp = await chat.prepare()

        ### refresh messages
        return Result.succ(get_hist_messages(conv_uid))
    except Exception as e:
        logger.error("excel load error!", e)
        return Result.failed(code="E000X", msg=f"File Load Error {e}")


@router.post("/v1/user/add")
async def add_user(user_req: UserRequest):
    print(f"add user: {user_req}")
    user_dao = UserDao()

    results = user_dao.get_by_user_no_and_channel(user_req.user_no, user_req.user_channel)
    if len(results) > 0:
        return Result.succ(results[0])
    user = user_dao.add_user_if_not_exist(user_req)
    if user is not None:
        return Result.succ(user)
    return Result.faild(msg=f"user(channel={user_req.user_channel}, user_no={user_req.user_no}) is not valid!")


@router.post("/v1/chat/dialogue/delete")
async def dialogue_delete(con_uid: str):
    history_fac = ChatHistory()
    history_mem = history_fac.get_store_instance(con_uid)
    # TODO Change the synchronous call to the asynchronous call
    history_mem.delete()
    return Result.succ(None)


def get_hist_messages(conv_uid: str):
    message_vos: List[MessageVo] = []
    history_fac = ChatHistory()
    history_mem = history_fac.get_store_instance(conv_uid)

    history_messages: List[OnceConversation] = history_mem.get_messages()
    if history_messages:
        for once in history_messages:
            model_name = once.get("model_name", CFG.LLM_MODEL)
            once_message_vos = [
                message2Vo(element, once["chat_order"], model_name)
                for element in once["messages"]
            ]
            message_vos.extend(once_message_vos)
    return message_vos


@router.get("/v1/chat/dialogue/messages/history", response_model=Result[MessageVo])
async def dialogue_history_messages(con_uid: str):
    print(f"dialogue_history_messages:{con_uid}")
    # TODO Change the synchronous call to the asynchronous call
    return Result.succ(get_hist_messages(con_uid))


<<<<<<< HEAD
def get_chat_instance(dialogue: ConversationVo = Body(), user_id: str = None) -> BaseChat:
=======
async def get_chat_instance(dialogue: ConversationVo = Body()) -> BaseChat:
>>>>>>> a92f3408
    logger.info(f"get_chat_instance:{dialogue}")
    if not dialogue.chat_mode:
        dialogue.chat_mode = ChatScene.ChatNormal.value()
    if not dialogue.conv_uid:
        conv_vo = __new_conversation(dialogue.chat_mode, dialogue.user_name)
        dialogue.conv_uid = conv_vo.conv_uid

    if not ChatScene.is_valid_mode(dialogue.chat_mode):
        raise StopAsyncIteration(
            Result.failed("Unsupported Chat Mode," + dialogue.chat_mode + "!")
        )

    chat_param = {
        "chat_session_id": dialogue.conv_uid,
        "current_user_input": dialogue.user_input,
        "select_param": dialogue.select_param,
        "model_name": dialogue.model_name,
        "user_id": user_id,
    }
    # chat: BaseChat = CHAT_FACTORY.get_implementation(
    #     dialogue.chat_mode, **{"chat_param": chat_param}
    # )
    chat: BaseChat = await blocking_func_to_async(
        get_executor(),
        CHAT_FACTORY.get_implementation,
        dialogue.chat_mode,
        **{"chat_param": chat_param},
    )
    return chat


@router.post("/v1/chat/prepare")
async def chat_prepare(dialogue: ConversationVo = Body(), user_token: UserRequest = Depends(get_user_from_headers)):
    # dialogue.model_name = CFG.LLM_MODEL
    logger.info(f"chat_prepare:{dialogue}")
    ## check conv_uid
<<<<<<< HEAD
    chat: BaseChat = get_chat_instance(dialogue, user_token.user_id)
=======
    chat: BaseChat = await get_chat_instance(dialogue)
>>>>>>> a92f3408
    if len(chat.history_message) > 0:
        return Result.succ(None)
    resp = await chat.prepare()
    return Result.succ(resp)


async def stream_error(msg):
    yield f"data: {msg}\n\n"


@router.post("/v1/chat/completions")
<<<<<<< HEAD
async def chat_completions(dialogue: ConversationVo = Body(), user_token: UserRequest = Depends(get_user_from_headers)):
=======
async def chat_completions(dialogue: ConversationVo = Body()):
    print(
        f"chat_completions:{dialogue.chat_mode},{dialogue.select_param},{dialogue.model_name}"
    )
    with root_tracer.start_span(
        "get_chat_instance", span_type=SpanType.CHAT, metadata=dialogue.dict()
    ):
        chat: BaseChat = await get_chat_instance(dialogue)
    # background_tasks = BackgroundTasks()
    # background_tasks.add_task(release_model_semaphore)
>>>>>>> a92f3408
    headers = {
        "Content-Type": "text/event-stream",
        "Cache-Control": "no-cache",
        "Connection": "keep-alive",
        "Transfer-Encoding": "chunked",
    }

    chat_log_dao = ChatLogDao()
    count = chat_log_dao.get_latest_one_day_records(user_id=user_token.user_id)
    if count > 20:
        return StreamingResponse(
            stream_error("The 20 free requests for the day have been used up. Please come back tomorrow or contact us: <img src='https://github.com/eosphoros-ai/DB-GPT/blob/main/assets/wechat.jpg?raw=true'/>"),
            headers=headers,
            media_type="text/event-stream",
        )
        # raise f"The current user has reached the maximum number of requests for the day."
    chat_log_dao.add_inference_request(ChatLogEntity(user_id=user_token.user_id, request=json.dumps({"user_input": dialogue.user_input, "chat_mode": dialogue.chat_mode, "select_param": dialogue.select_param, "model_name": dialogue.model_name})))

    print(
        f"chat_completions:{dialogue.chat_mode},{dialogue.select_param},{dialogue.model_name}"
    )
    chat: BaseChat = get_chat_instance(dialogue, user_token.user_id)
    # background_tasks = BackgroundTasks()
    # background_tasks.add_task(release_model_semaphore)

    if not chat.prompt_template.stream_out:
        return StreamingResponse(
            no_stream_generator(chat),
            headers=headers,
            media_type="text/event-stream",
        )
    else:
        return StreamingResponse(
            stream_generator(chat, dialogue.incremental, dialogue.model_name),
            headers=headers,
            media_type="text/plain",
        )


@router.get("/v1/model/types")
async def model_types(controller: BaseModelController = Depends(get_model_controller)):
    logger.info(f"/controller/model/types")
    try:
        types = set()
        models = await controller.get_all_instances(healthy_only=True)
        for model in models:
            worker_name, worker_type = model.model_name.split("@")
            if worker_type == "llm":
                types.add(worker_name)
        return Result.succ(list(types))

    except Exception as e:
        return Result.failed(code="E000X", msg=f"controller model types error {e}")


@router.get("/v1/model/supports")
async def model_supports(worker_manager: WorkerManager = Depends(get_worker_manager)):
    logger.info(f"/controller/model/supports")
    try:
        models = await worker_manager.supported_models()
        return Result.succ(FlatSupportedModel.from_supports(models))
    except Exception as e:
        return Result.failed(code="E000X", msg=f"Fetch supportd models error {e}")


@router.get("/v1/github/callback")
async def github_access_token(code: str = None):
    try:
        logger.info(f"github login callback code={code}")
        access_token_url = f"https://github.com/login/oauth/access_token?client_id={GITHUB_CLIENT_ID}&client_secret={GITHUB_CLIENT_SECRET}&code={code}"
        logger.info(f"github login access_token url={access_token_url}")

        headers = {
            "Accept": "application/json",
        }
        result = requests.post(access_token_url, headers=headers)
        resp_json = result.json()
        logger.info(f"github access_token result={resp_json}")

        access_token = resp_json["access_token"]
        get_user_header = {
            "Authorization": f"Bearer {access_token}"
        }
        get_user_url = f"https://api.github.com/user"
        user_info_resp = requests.get(get_user_url, headers=get_user_header)
        logger.info(f"github user_info={user_info_resp.content}")

        user_info = json.loads(user_info_resp.content)
        # save to db
        return await add_user(UserRequest(user_no=str(user_info["login"]), user_name=user_info["name"], user_channel="github", nick_name=user_info["name"], role="normal", avatar_url=user_info["avatar_url"]))
    except Exception as e:
        logger.info(f"github login error: {e}")
        return Result.faild(f"login error: {e}")


async def no_stream_generator(chat):
    with root_tracer.start_span("no_stream_generator"):
        msg = await chat.nostream_call()
        yield f"data: {msg}\n\n"


async def stream_generator(chat, incremental: bool, model_name: str):
    """Generate streaming responses

    Our goal is to generate an openai-compatible streaming responses.
    Currently, the incremental response is compatible, and the full response will be transformed in the future.

    Args:
        chat (BaseChat): Chat instance.
        incremental (bool): Used to control whether the content is returned incrementally or in full each time.
        model_name (str): The model name

    Yields:
        _type_: streaming responses
    """
    span = root_tracer.start_span("stream_generator")
    msg = "[LLM_ERROR]: llm server has no output, maybe your prompt template is wrong."

    stream_id = f"chatcmpl-{str(uuid.uuid1())}"
    previous_response = ""
    async for chunk in chat.stream_call():
        if chunk:
            msg = chunk.replace("\ufffd", "")
            if incremental:
                incremental_output = msg[len(previous_response) :]
                choice_data = ChatCompletionResponseStreamChoice(
                    index=0,
                    delta=DeltaMessage(role="assistant", content=incremental_output),
                )
                chunk = ChatCompletionStreamResponse(
                    id=stream_id, choices=[choice_data], model=model_name
                )
                yield f"data: {chunk.json(exclude_unset=True, ensure_ascii=False)}\n\n"
            else:
                # TODO generate an openai-compatible streaming responses
                msg = msg.replace("\n", "\\n")
                yield f"data:{msg}\n\n"
            previous_response = msg
            await asyncio.sleep(0.02)
    if incremental:
        yield "data: [DONE]\n\n"
    span.end()


def message2Vo(message: dict, order, model_name) -> MessageVo:
    return MessageVo(
        role=message["type"],
        context=message["data"]["content"],
        order=order,
        model_name=model_name,
    )<|MERGE_RESOLUTION|>--- conflicted
+++ resolved
@@ -52,12 +52,9 @@
 from pilot.memory.chat_history.chat_hisotry_factory import ChatHistory
 from pilot.model.cluster import BaseModelController, WorkerManager, WorkerManagerFactory
 from pilot.model.base import FlatSupportedModel
-<<<<<<< HEAD
 from pilot.user import UserDao, UserRequest, get_user_from_headers
-=======
 from pilot.utils.tracer import root_tracer, SpanType
 from pilot.utils.executor_utils import ExecutorFactory, blocking_func_to_async
->>>>>>> a92f3408
 
 router = APIRouter()
 CFG = Config()
@@ -85,15 +82,9 @@
     return ConversationVo(conv_uid=str(unique_id), chat_mode=chat_mode, user_id=user_id, user_name=user_id)
 
 
-<<<<<<< HEAD
 def get_db_list(user_id: str = None):
     dbs = CFG.LOCAL_DB_MANAGE.get_db_list(user_id=user_id)
-    params: dict = {}
-=======
-def get_db_list():
-    dbs = CFG.LOCAL_DB_MANAGE.get_db_list()
     db_params = []
->>>>>>> a92f3408
     for item in dbs:
         params: dict = {}
         params.update({"param": item["db_name"]})
@@ -224,12 +215,7 @@
 async def dialogue_list(user_token: UserRequest = Depends(get_user_from_headers)):
     dialogues: List = []
     chat_history_service = ChatHistory()
-<<<<<<< HEAD
     datas = chat_history_service.get_store_cls().conv_list(user_token.user_id)
-=======
-    # TODO Change the synchronous call to the asynchronous call
-    datas = chat_history_service.get_store_cls().conv_list(user_id)
->>>>>>> a92f3408
     for item in datas:
         conv_uid = item.get("conv_uid")
         summary = item.get("summary")
@@ -298,20 +284,16 @@
     elif ChatScene.ChatExecution.value() == chat_mode:
         result = plugins_select_info()
     elif ChatScene.ChatKnowledge.value() == chat_mode:
-<<<<<<< HEAD
         result = knowledge_list()
+    elif ChatScene.ChatKnowledge.ExtractRefineSummary.value() == chat_mode:
+        result = knowledge_list()
+    else:
+        return Result.succ(None)
     if result and result.get("dbgpt"):
         del result["dbgpt"]
     if result and result.get("auth"):
         del result["auth"]
     return Result.succ(result)
-=======
-        return Result.succ(knowledge_list())
-    elif ChatScene.ChatKnowledge.ExtractRefineSummary.value() == chat_mode:
-        return Result.succ(knowledge_list())
-    else:
-        return Result.succ(None)
->>>>>>> a92f3408
 
 
 @router.post("/v1/chat/mode/params/file/load")
@@ -342,11 +324,7 @@
                 select_param=doc_file.filename,
                 model_name=model_name,
             )
-<<<<<<< HEAD
-            chat: BaseChat = get_chat_instance(dialogue, user_token.user_id)
-=======
-            chat: BaseChat = await get_chat_instance(dialogue)
->>>>>>> a92f3408
+            chat: BaseChat = await get_chat_instance(dialogue, user_token.user_id)
             resp = await chat.prepare()
 
         ### refresh messages
@@ -403,11 +381,8 @@
     return Result.succ(get_hist_messages(con_uid))
 
 
-<<<<<<< HEAD
-def get_chat_instance(dialogue: ConversationVo = Body(), user_id: str = None) -> BaseChat:
-=======
-async def get_chat_instance(dialogue: ConversationVo = Body()) -> BaseChat:
->>>>>>> a92f3408
+# def get_chat_instance(dialogue: ConversationVo = Body(), user_id: str = None) -> BaseChat:
+async def get_chat_instance(dialogue: ConversationVo = Body(), user_id: str = None) -> BaseChat:
     logger.info(f"get_chat_instance:{dialogue}")
     if not dialogue.chat_mode:
         dialogue.chat_mode = ChatScene.ChatNormal.value()
@@ -444,11 +419,7 @@
     # dialogue.model_name = CFG.LLM_MODEL
     logger.info(f"chat_prepare:{dialogue}")
     ## check conv_uid
-<<<<<<< HEAD
-    chat: BaseChat = get_chat_instance(dialogue, user_token.user_id)
-=======
-    chat: BaseChat = await get_chat_instance(dialogue)
->>>>>>> a92f3408
+    chat: BaseChat = await get_chat_instance(dialogue, user_token.user_id)
     if len(chat.history_message) > 0:
         return Result.succ(None)
     resp = await chat.prepare()
@@ -460,10 +431,7 @@
 
 
 @router.post("/v1/chat/completions")
-<<<<<<< HEAD
 async def chat_completions(dialogue: ConversationVo = Body(), user_token: UserRequest = Depends(get_user_from_headers)):
-=======
-async def chat_completions(dialogue: ConversationVo = Body()):
     print(
         f"chat_completions:{dialogue.chat_mode},{dialogue.select_param},{dialogue.model_name}"
     )
@@ -473,7 +441,6 @@
         chat: BaseChat = await get_chat_instance(dialogue)
     # background_tasks = BackgroundTasks()
     # background_tasks.add_task(release_model_semaphore)
->>>>>>> a92f3408
     headers = {
         "Content-Type": "text/event-stream",
         "Cache-Control": "no-cache",
