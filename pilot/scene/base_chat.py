import time
from abc import ABC, abstractmethod
import datetime
import traceback
import json
from pydantic import BaseModel, Field, root_validator, validator, Extra
from typing import (
    Any,
    Dict,
    Generic,
    List,
    NamedTuple,
    Optional,
    Sequence,
    TypeVar,
    Union,
)
import requests
from urllib.parse import urljoin

import pilot.configs.config
from pilot.scene.message import OnceConversation
from pilot.prompts.prompt_new import PromptTemplate
from pilot.memory.chat_history.base import BaseChatHistoryMemory
from pilot.memory.chat_history.file_history import FileHistoryMemory
from pilot.memory.chat_history.mem_history import MemHistoryMemory
from pilot.memory.chat_history.duckdb_history import DuckdbHistoryMemory

from pilot.configs.model_config import LOGDIR, DATASETS_DIR
from pilot.utils import (
    build_logger,
    server_error_msg,
)
from pilot.scene.base_message import (
    BaseMessage,
    SystemMessage,
    HumanMessage,
    AIMessage,
    ViewMessage,
)
from pilot.configs.config import Config
from pilot.server.llmserver import worker

logger = build_logger("BaseChat", LOGDIR + "BaseChat.log")
headers = {"User-Agent": "dbgpt Client"}
CFG = Config()


class BaseChat(ABC):
    chat_scene: str = None
    llm_model: Any = None
    temperature: float = 0.6
    max_new_tokens: int = 1024
    # By default, keep the last two rounds of conversation records as the context
    chat_retention_rounds: int = 1

    class Config:
        """Configuration for this pydantic object."""

        arbitrary_types_allowed = True

    def __init__(
<<<<<<< HEAD
        self,
        chat_mode,
        chat_session_id,
        current_user_input,
=======
            self,
            chat_mode,
            chat_session_id,
            current_user_input,
>>>>>>> 3ce9d2fa
    ):
        self.chat_session_id = chat_session_id
        self.chat_mode = chat_mode
        self.current_user_input: str = current_user_input
        self.llm_model = CFG.LLM_MODEL
        ### can configurable storage methods
        self.memory = DuckdbHistoryMemory(chat_session_id)

        ### load prompt template
        self.prompt_template: PromptTemplate = CFG.prompt_templates[
            self.chat_mode.value
        ]
<<<<<<< HEAD
        self.history_message: List[OnceConversation] = []
        self.current_message: OnceConversation = OnceConversation(chat_mode.value)
        self.current_tokens_used: int = 0
        ### load chat_session_id's chat historys
        self._load_history(self.chat_session_id)
=======
        self.history_message: List[OnceConversation] = self.memory.messages()
        self.current_message: OnceConversation = OnceConversation(chat_mode.value)
        self.current_tokens_used: int = 0
>>>>>>> 3ce9d2fa

    class Config:
        """Configuration for this pydantic object."""

        extra = Extra.forbid
        arbitrary_types_allowed = True

    @property
    def chat_type(self) -> str:
        raise NotImplementedError("Not supported for this chat type.")

    @abstractmethod
    def generate_input_values(self):
        pass

<<<<<<< HEAD
    @abstractmethod
=======
>>>>>>> 3ce9d2fa
    def do_action(self, prompt_response):
        return prompt_response

    def __call_base(self):
        input_values = self.generate_input_values()
        ### Chat sequence advance
        self.current_message.chat_order = len(self.history_message) + 1
        self.current_message.add_user_message(self.current_user_input)
<<<<<<< HEAD
        self.current_message.start_date = datetime.datetime.now().strftime(
            "%Y-%m-%d %H:%M:%S"
        )
=======
        self.current_message.start_date = datetime.datetime.now().strftime("%Y-%m-%d %H:%M:%S")
>>>>>>> 3ce9d2fa
        # TODO
        self.current_message.tokens = 0

        if self.prompt_template.template:
            current_prompt = self.prompt_template.format(**input_values)
            self.current_message.add_system_message(current_prompt)

        payload = {
            "model": self.llm_model,
            "prompt": self.generate_llm_text(),
            "temperature": float(self.temperature),
            "max_new_tokens": int(self.max_new_tokens),
            "stop": self.prompt_template.sep,
        }
        return payload

    def stream_call(self):
        # TODO Retry when server connection error
        payload = self.__call_base()

        self.skip_echo_len = len(payload.get("prompt").replace("</s>", " ")) + 11
        logger.info(f"Requert: \n{payload}")
        ai_response_text = ""
        try:
            if not CFG.NEW_SERVER_MODE:
                response = requests.post(
                    urljoin(CFG.MODEL_SERVER, "generate_stream"),
                    headers=headers,
                    json=payload,
                    stream=True,
                    timeout=120,
                )
                return response
            else:
                return worker.generate_stream_gate(payload)
        except Exception as e:
            print(traceback.format_exc())
            logger.error("model response parase faild！" + str(e))
            self.current_message.add_view_message(
                f"""<span style=\"color:red\">ERROR!</span>{str(e)}\n  {ai_response_text} """
            )
        ### store current conversation
        self.memory.append(self.current_message)

    def nostream_call(self):
        payload = self.__call_base()
        logger.info(f"Requert: \n{payload}")
        ai_response_text = ""
        try:
            rsp_str = ""
            if not CFG.NEW_SERVER_MODE:
                rsp_str = requests.post(
                    urljoin(CFG.MODEL_SERVER, "generate"),
                    headers=headers,
                    json=payload,
                    timeout=120,
                )
            else:
                ###TODO  no stream mode need independent
                output = worker.generate_stream_gate(payload)
                for rsp in output:
                    rsp_str = str(rsp, "utf-8")
                    print("[TEST: output]:", rsp_str)

            ### output parse
            ai_response_text = self.prompt_template.output_parser.parse_model_nostream_resp(rsp_str,
                                                                                            self.prompt_template.sep)
            ### model result deal
            self.current_message.add_ai_message(ai_response_text)
<<<<<<< HEAD
            prompt_define_response = (
                self.prompt_template.output_parser.parse_prompt_response(
                    ai_response_text
                )
            )

=======
            prompt_define_response = self.prompt_template.output_parser.parse_prompt_response(ai_response_text)
>>>>>>> 3ce9d2fa
            result = self.do_action(prompt_define_response)

            if hasattr(prompt_define_response, "thoughts"):
                if isinstance(prompt_define_response.thoughts, dict):
                    if "speak" in prompt_define_response.thoughts:
                        speak_to_user = prompt_define_response.thoughts.get("speak")
                    else:
                        speak_to_user = str(prompt_define_response.thoughts)
                else:
                    if hasattr(prompt_define_response.thoughts, "speak"):
                        speak_to_user = prompt_define_response.thoughts.get("speak")
                    elif hasattr(prompt_define_response.thoughts, "reasoning"):
                        speak_to_user = prompt_define_response.thoughts.get("reasoning")
                    else:
                        speak_to_user = prompt_define_response.thoughts
            else:
                speak_to_user = prompt_define_response
            view_message = self.prompt_template.output_parser.parse_view_response(
                speak_to_user, result
            )
            self.current_message.add_view_message(view_message)
        except Exception as e:
            print(traceback.format_exc())
            logger.error("model response parase faild！" + str(e))
            self.current_message.add_view_message(
                f"""<span style=\"color:red\">ERROR!</span>{str(e)}\n  {ai_response_text} """
            )
        ### store dialogue
        self.memory.append(self.current_message)
        return self.current_ai_response()

    def call(self):
        if self.prompt_template.stream_out:
            yield self.stream_call()
        else:
            return self.nostream_call()

    def generate_llm_text(self) -> str:
        text = ""
        ### Load scene setting or character definition
        if self.prompt_template.template_define:
            text += self.prompt_template.template_define + self.prompt_template.sep
        ### Load prompt
        text += self.__load_system_message()

        ### Load examples
        text += self.__load_example_messages()

        ### Load History
        text += self.__load_histroy_messages()

        ### Load User Input
        text += self.__load_user_message()
        return text

    def __load_system_message(self):
        system_convs = self.current_message.get_system_conv()
        system_text = ""
        for system_conv in system_convs:
            system_text += system_conv.type + ":" + system_conv.content + self.prompt_template.sep
        return system_text

    def __load_user_message(self):
        user_conv = self.current_message.get_user_conv()
        if user_conv:
            return user_conv.type + ":" + user_conv.content + self.prompt_template.sep
        else:
            raise ValueError("Hi! What do you want to talk about？")

    def __load_example_messages(self):
        example_text = ""
        if self.prompt_template.example_selector:
            for round_conv in self.prompt_template.example_selector.examples():
                for round_message in round_conv['messages']:
                    if not round_message['type'] in [SystemMessage.type, ViewMessage.type]:
                        example_text += (
                                round_message['type']
                                + ":"
                                + round_message['data']['content']
                                + self.prompt_template.sep
                        )
        return example_text

    def __load_histroy_messages(self):
        history_text = ""
        if self.prompt_template.need_historical_messages:
            if self.history_message:
                logger.info(
                    f"There are already {len(self.history_message)} rounds of conversations! Will use {self.chat_retention_rounds} rounds of content as history!"
                )
            if len(self.history_message) > self.chat_retention_rounds:
                for first_message in self.history_message[0]['messages']:
                    if not first_message['type'] in [ViewMessage.type, SystemMessage.type]:
                        history_text += (
                                first_message['type']
                                + ":"
                                + first_message['data']['content']
                                + self.prompt_template.sep
                        )

                index = self.chat_retention_rounds - 1
                for round_conv in self.history_message[-index:]:
                    for round_message in round_conv['messages']:
                        if not round_message['type'] in [SystemMessage.type, ViewMessage.type]:
                            history_text += (
                                    round_message['type']
                                    + ":"
                                    + round_message['data']['content']
                                    + self.prompt_template.sep
                            )

            else:
                ### user all history
                for conversation in self.history_message:
                    for message in conversation['messages']:
                        ### histroy message not have promot and view info
                        if not message['type'] in [SystemMessage.type, ViewMessage.type]:
                            history_text += (
                                    message['type']
                                    + ":"
                                    + message['data']['content']
                                    + self.prompt_template.sep
                            )

        return history_text

    def current_ai_response(self) -> str:
        for message in self.current_message.messages:
            if message.type == "view":
                return message.content
        return None

    def generate(self, p) -> str:
        """
        generate context for LLM input
        Args:
            p:

        Returns:

        """
        pass<|MERGE_RESOLUTION|>--- conflicted
+++ resolved
@@ -60,17 +60,10 @@
         arbitrary_types_allowed = True
 
     def __init__(
-<<<<<<< HEAD
-        self,
-        chat_mode,
-        chat_session_id,
-        current_user_input,
-=======
             self,
             chat_mode,
             chat_session_id,
             current_user_input,
->>>>>>> 3ce9d2fa
     ):
         self.chat_session_id = chat_session_id
         self.chat_mode = chat_mode
@@ -83,17 +76,9 @@
         self.prompt_template: PromptTemplate = CFG.prompt_templates[
             self.chat_mode.value
         ]
-<<<<<<< HEAD
-        self.history_message: List[OnceConversation] = []
-        self.current_message: OnceConversation = OnceConversation(chat_mode.value)
-        self.current_tokens_used: int = 0
-        ### load chat_session_id's chat historys
-        self._load_history(self.chat_session_id)
-=======
         self.history_message: List[OnceConversation] = self.memory.messages()
         self.current_message: OnceConversation = OnceConversation(chat_mode.value)
         self.current_tokens_used: int = 0
->>>>>>> 3ce9d2fa
 
     class Config:
         """Configuration for this pydantic object."""
@@ -109,10 +94,6 @@
     def generate_input_values(self):
         pass
 
-<<<<<<< HEAD
-    @abstractmethod
-=======
->>>>>>> 3ce9d2fa
     def do_action(self, prompt_response):
         return prompt_response
 
@@ -121,13 +102,7 @@
         ### Chat sequence advance
         self.current_message.chat_order = len(self.history_message) + 1
         self.current_message.add_user_message(self.current_user_input)
-<<<<<<< HEAD
-        self.current_message.start_date = datetime.datetime.now().strftime(
-            "%Y-%m-%d %H:%M:%S"
-        )
-=======
         self.current_message.start_date = datetime.datetime.now().strftime("%Y-%m-%d %H:%M:%S")
->>>>>>> 3ce9d2fa
         # TODO
         self.current_message.tokens = 0
 
@@ -197,16 +172,7 @@
                                                                                             self.prompt_template.sep)
             ### model result deal
             self.current_message.add_ai_message(ai_response_text)
-<<<<<<< HEAD
-            prompt_define_response = (
-                self.prompt_template.output_parser.parse_prompt_response(
-                    ai_response_text
-                )
-            )
-
-=======
             prompt_define_response = self.prompt_template.output_parser.parse_prompt_response(ai_response_text)
->>>>>>> 3ce9d2fa
             result = self.do_action(prompt_define_response)
 
             if hasattr(prompt_define_response, "thoughts"):
