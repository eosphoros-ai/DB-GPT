import datetime
import logging
import traceback
from abc import ABC, abstractmethod
from dataclasses import dataclass, field
from typing import Any, AsyncIterator, Dict, Optional, Type, TypeVar, Union

from dbgpt._private.config import Config
from dbgpt.component import ComponentType, SystemApp
from dbgpt.core import (
    ChatPromptTemplate,
    HumanPromptTemplate,
    LLMClient,
    MessagesPlaceholder,
    ModelOutput,
    ModelRequest,
    ModelRequestContext,
    SystemPromptTemplate,
)
from dbgpt.core.interface.file import FileStorageClient
from dbgpt.core.interface.media import MediaContent
from dbgpt.core.interface.message import (
    HumanMessage,
    ModelMessage,
    StorageConversation,
)
from dbgpt.core.schema.types import (
    ChatCompletionUserMessageParam,
)
from dbgpt.model import DefaultLLMClient
from dbgpt.model.cluster import WorkerManagerFactory
from dbgpt.util import get_or_create_event_loop
from dbgpt.util.annotations import Deprecated
from dbgpt.util.executor_utils import ExecutorFactory, blocking_func_to_async
from dbgpt.util.retry import async_retry
from dbgpt.util.tracer import root_tracer, trace
from dbgpt.vis import SystemVisTag, VisProtocolConverter
from dbgpt_app.scene.base import AppScenePromptTemplateAdapter, ChatScene
from dbgpt_app.scene.operators.app_operator import (
    AppChatComposerOperator,
    ChatComposerInput,
    build_cached_chat_operator,
)
from dbgpt_ext.vis.gpt_vis.gpt_vis_converter_v2 import GptVisConverterNew
from dbgpt_serve.conversation.serve import Serve as ConversationServe
from dbgpt_serve.core.config import BufferWindowGPTsAppMemoryConfig, GPTsAppCommonConfig
from dbgpt_serve.file.serve import Serve as FileServe
from dbgpt_serve.prompt.service.service import Service as PromptService

from .exceptions import BaseAppException, ContextAppException

logger = logging.getLogger(__name__)
CFG = Config()

C = TypeVar("C", bound="GPTsAppCommonConfig")


@dataclass
class ChatParam:
    chat_session_id: str
    current_user_input: Union[str, ChatCompletionUserMessageParam]
    model_name: str
    select_param: Any
    chat_mode: ChatScene
    user_name: str = ""
    sys_code: str = ""
    app_code: str = ""
    temperature: Optional[float] = field(default=None)
    max_new_tokens: Optional[int] = field(default=None)
    message_version: str = "v2"
    model_cache_enable: bool = False
    prompt_code: Optional[str] = None
    ext_info: Optional[Dict[str, Any]] = None
    app_config: Optional[GPTsAppCommonConfig] = None

    def real_app_config(self, type_class: Type[C]) -> C:
        if self.app_config is None:
            return type_class()
        if not isinstance(self.app_config, type_class):
            return type_class(**self.app_config.to_dict())
        return self.app_config

    def real_user_input(self) -> HumanMessage:
        return HumanMessage.parse_chat_completion_message(
            self.current_user_input, ignore_unknown_media=True
        )


def _build_conversation(
    chat_mode: ChatScene,
    chat_param: ChatParam,
    model_name: str,
    conv_serve: ConversationServe,
) -> StorageConversation:
    param_type = ""
    param_value = ""
    if chat_param.select_param:
        if len(chat_mode.param_types()) > 0:
            param_type = chat_mode.param_types()[0]
        param_value = chat_param.select_param
    return StorageConversation(
        chat_param.chat_session_id,
        chat_mode=chat_mode.value(),
        user_name=chat_param.user_name,
        sys_code=chat_param.sys_code,
        app_code=chat_param.app_code,
        model_name=model_name,
        param_type=param_type,
        param_value=param_value,
        conv_storage=conv_serve.conv_storage,
        message_storage=conv_serve.message_storage,
    )


class BaseChat(ABC):
    """DB-GPT Chat Service Base Module
    Include:
    stream_call():scene + prompt -> stream response
    nostream_call():scene + prompt -> nostream response
    """

    chat_scene: str = None
    llm_model: Any = None
    # Some model not support system role, this config is used to control whether to
    # convert system message to human message
    auto_convert_message: bool = True

    @classmethod
    @abstractmethod
    def param_class(cls) -> Type[GPTsAppCommonConfig]:
        """Return the parameter class of the chat"""

    @trace("BaseChat.__init__")
    def __init__(self, chat_param: ChatParam, system_app: SystemApp):
        """Chat Module Initialization
        Args:
           - chat_param: Dict
            - chat_session_id: (str) chat session_id
            - current_user_input: (str) current user input
            - model_name:(str) llm model name
            - select_param:(str) select param
        """
        self.system_app = system_app
        self.app_config = self.system_app.config.configs.get("app_config")
        self.web_config = self.app_config.service.web
        self.model_config = self.app_config.models
        self.chat_session_id = chat_param.chat_session_id
        self.chat_mode = chat_param.chat_mode
        self.current_user_input: HumanMessage = chat_param.real_user_input()
        self.llm_model = (
            chat_param.model_name
            if chat_param.model_name
            else self.model_config.default_llm
        )
        self.llm_echo = False
        self.worker_manager = self.system_app.get_component(
            ComponentType.WORKER_MANAGER_FACTORY, WorkerManagerFactory
        ).create()
        self.model_cache_enable = chat_param.model_cache_enable
        self.prompt_code = chat_param.prompt_code

        self.prompt_template: AppScenePromptTemplateAdapter = (
            CFG.prompt_template_registry.get_prompt_template(
                self.chat_mode.value(),
                language=self.system_app.config.configs.get(
                    "dbgpt.app.global.language"
                ),
                model_name=self.llm_model,
            )
        )
        self._prompt_service = PromptService.get_instance(self.system_app)
        if self.prompt_code:
            # adapt prompt template according to the prompt code
            prompt_template = self._prompt_service.get_template(self.prompt_code)
            chat_prompt_template = ChatPromptTemplate(
                messages=[
                    SystemPromptTemplate.from_template(prompt_template.template),
                    MessagesPlaceholder(variable_name="chat_history"),
                    HumanPromptTemplate.from_template("{question}"),
                ]
            )
            self.prompt_template = AppScenePromptTemplateAdapter(
                prompt=chat_prompt_template,
                template_scene=self.prompt_template.template_scene,
                stream_out=self.prompt_template.stream_out,
                output_parser=self.prompt_template.output_parser,
            )
        self._conv_serve = ConversationServe.get_instance(self.system_app)
        self._file_serve = FileServe.get_instance(self.system_app)
        self.current_message: StorageConversation = _build_conversation(
            self.chat_mode, chat_param, self.llm_model, self._conv_serve
        )
        self.history_messages = self.current_message.get_history_message()
        self.current_tokens_used: int = 0
        # The executor to submit blocking function
        self._executor = self.system_app.get_component(
            ComponentType.EXECUTOR_DEFAULT, ExecutorFactory
        ).create()

        # In v1, we will transform the message to compatible format of specific model
        # In the future, we will upgrade the message version to v2, and the message
        # will be compatible with all models
        self._message_version = chat_param.message_version
        self._chat_param = chat_param
<<<<<<< HEAD
        self.vis_convert: VisProtocolConverter = GptVisConverterNew()
=======
        self.fs_client = FileStorageClient.get_instance(system_app)
>>>>>>> e78d5370

    async def generate_input_values(self) -> Dict:
        """Generate input to LLM

        Please note that you must not perform any blocking operations in this function

        Returns:
            a dictionary to be formatted by prompt template
        """
        return self.parse_user_input()

    @property
    def llm_client(self) -> LLMClient:
        """Return the LLM client."""
        worker_manager = self.system_app.get_component(
            ComponentType.WORKER_MANAGER_FACTORY, WorkerManagerFactory
        ).create()
        return DefaultLLMClient(
            worker_manager, auto_convert_message=self.auto_convert_message
        )

    async def call_llm_operator(self, request: ModelRequest) -> ModelOutput:
        llm_task = build_cached_chat_operator(self.llm_client, False, self.system_app)
        return await llm_task.call(call_data=request)

    async def call_streaming_operator(
        self, request: ModelRequest
    ) -> AsyncIterator[ModelOutput]:
        llm_task = build_cached_chat_operator(self.llm_client, True, self.system_app)
        async for out in await llm_task.call_stream(call_data=request):
            yield out

    def do_action(self, prompt_response):
        return prompt_response

    def message_adjust(self):
        pass

    def has_history_messages(self) -> bool:
        """Whether there is a history messages

        Returns:
            bool: True if there is a history message, False otherwise
        """
        return len(self.history_messages) > 0

    def get_llm_speak(self, prompt_define_response):
        if hasattr(prompt_define_response, "thoughts"):
            if isinstance(prompt_define_response.thoughts, dict):
                if "speak" in prompt_define_response.thoughts:
                    speak_to_user = prompt_define_response.thoughts.get("speak")
                else:
                    speak_to_user = str(prompt_define_response.thoughts)
            else:
                if hasattr(prompt_define_response.thoughts, "speak"):
                    speak_to_user = prompt_define_response.thoughts.get("speak")
                elif hasattr(prompt_define_response.thoughts, "reasoning"):
                    speak_to_user = prompt_define_response.thoughts.get("reasoning")
                else:
                    speak_to_user = prompt_define_response.thoughts
        else:
            speak_to_user = prompt_define_response
        return speak_to_user

    def llm_max_new_tokens(self):
        """Get the max new tokens for LLM generation.

        The order of priority is:
        1. chat_param.max_new_tokens(From API)
        2. app_config.max_new_tokens(From config file)
        3. prompt_template.max_new_tokens(From prompt template)
        """
        if self._chat_param.max_new_tokens:
            return int(self._chat_param.max_new_tokens)
        elif self._chat_param.app_config and self._chat_param.app_config.max_new_tokens:
            return int(self.app_config.max_new_tokens)
        return self.prompt_template.max_new_tokens

    def llm_temperature(self):
        """Get the temperature for LLM generation.

        The order of priority is:
        1. chat_param.temperature(From API)
        2. app_config.temperature(From config file)
        3. prompt_template.temperature(From prompt template)
        """
        if self._chat_param.temperature is not None:
            return float(self._chat_param.temperature)
        elif (
            self._chat_param.app_config
            and self._chat_param.app_config.temperature is not None
        ):
            return float(self.app_config.temperature)
        return self.prompt_template.temperature

    def memory_config(self):
        if self._chat_param.app_config and self._chat_param.app_config.memory:
            return self._chat_param.app_config.memory
        return BufferWindowGPTsAppMemoryConfig()

    def parse_user_input(self) -> Dict[str, Any]:
        """Parse user input to a dictionary.

        Returns:
            Dict[str, Any]: parsed user input
        """
        user_params = {"input": self.current_user_input.last_text}
        if self.current_user_input.has_media:
            user_params["media_input"] = [self.current_user_input]
        return user_params

    async def _build_model_request(self) -> ModelRequest:
        input_values = await self.generate_input_values()
        # Load history
        self.history_messages = self.current_message.get_history_message()
        self.current_message.start_new_round()
        self.current_message.add_user_message(self.current_user_input.content)
        self.current_message.start_date = datetime.datetime.now().strftime(
            "%Y-%m-%d %H:%M:%S"
        )
        self.current_message.tokens = 0

        req_ctx = ModelRequestContext(
            stream=self.prompt_template.stream_out,
            user_name=self._chat_param.user_name,
            sys_code=self._chat_param.sys_code,
            chat_mode=self.chat_mode.value(),
            span_id=root_tracer.get_current_span_id(),
        )
        node = AppChatComposerOperator(
            model=self.llm_model,
            temperature=self.llm_temperature(),
            max_new_tokens=self.llm_max_new_tokens(),
            prompt=self.prompt_template.prompt,
            llm_client=self.llm_client,
            memory=self.memory_config(),
            message_version=self._message_version,
            echo=self.llm_echo,
            streaming=self.prompt_template.stream_out,
            str_history=self.prompt_template.str_history,
            request_context=req_ctx,
        )
        node_input = ChatComposerInput(
            messages=self.history_messages, prompt_dict=input_values
        )
        model_request: ModelRequest = await node.call(call_data=node_input)
        model_request.context.cache_enable = self.model_cache_enable
        if model_request.messages:
            for msg in model_request.messages:
                if isinstance(msg, ModelMessage) and isinstance(msg.content, list):
                    msg.content = MediaContent.replace_url(
                        msg.content, self._file_serve.replace_uri
                    )
        return model_request

    def stream_plugin_call(self, text):
        return text

    def stream_call_reinforce_fn(self, text):
        return text

    def _get_span_metadata(self, payload: Dict) -> Dict:
        metadata = {k: v for k, v in payload.items()}
        del metadata["prompt"]
        metadata["messages"] = list(
            map(lambda m: m if isinstance(m, dict) else m.dict(), metadata["messages"])
        )
        return metadata

    async def stream_call(
        self, text_output: bool = True, incremental: bool = False
    ) -> AsyncIterator[Union[ModelOutput, str]]:
        # TODO Retry when server connection error
        payload = await self._build_model_request()

        logger.info(f"payload request: \n{payload}")
        ai_response_text = ""
        span = root_tracer.start_span(
            "BaseChat.stream_call", metadata=payload.to_dict()
        )
        payload.span_id = span.span_id
        full_text = ""
        full_thinking_text = ""
        previous_text = ""
        previous_thinking_text = ""
        try:
            final_output: Optional[ModelOutput] = None
            async for output in self.call_streaming_operator(payload):
                # Plugin research in result generation
                final_output = output
                model_output = (
                    self.prompt_template.output_parser.parse_model_stream_resp_ex(
                        output,
                        text_output=False,
                    )
                )
                text_msg = model_output.text if model_output.has_text else ""
                view_msg = self.stream_plugin_call(text_msg)

                vis_thinking = self.vis_convert.vis_inst(SystemVisTag.VisThinking.value)
                view_msg = model_output.gen_text_with_thinking(
                    new_text=view_msg, vis_think=vis_thinking
                )
                view_msg = view_msg.replace("\n", "\\n")

                if text_output:
                    full_text = view_msg
                    # Return the incremental text
                    delta_text = full_text[len(previous_text) :]
                    previous_text = (
                        full_text
                        if len(full_text) > len(previous_text)
                        else previous_text
                    )
                    yield delta_text if incremental else full_text
                else:
                    if model_output.has_thinking:
                        full_thinking_text = model_output.thinking_text
                    if model_output.has_text:
                        full_text = model_output.text
                    if not incremental:
                        yield ModelOutput.build(
                            full_text,
                            full_thinking_text,
                            error_code=model_output.error_code,
                            usage=model_output.usage,
                            finish_reason=model_output.finish_reason,
                            metrics=model_output.metrics,
                        )
                    else:
                        # Return the incremental text
                        delta_text = full_text[len(previous_text) :]
                        previous_text = (
                            full_text
                            if len(full_text) > len(previous_text)
                            else previous_text
                        )
                        delta_thinking_text = full_thinking_text[
                            len(previous_thinking_text) :
                        ]
                        previous_thinking_text = (
                            full_thinking_text
                            if len(full_thinking_text) > len(previous_thinking_text)
                            else previous_thinking_text
                        )
                        yield ModelOutput.build(
                            delta_text,
                            delta_thinking_text,
                            error_code=model_output.error_code,
                            usage=model_output.usage,
                            finish_reason=model_output.finish_reason,
                            metrics=model_output.metrics,
                        )
            ai_response_text, view_message = await self._handle_final_output(
                final_output, incremental=incremental
            )
            full_text = view_message if text_output else final_output.text
            # Return the incremental text
            delta_text = full_text[len(previous_text) :]
            result_text = delta_text if incremental else full_text
            if text_output:
                yield result_text
            else:
                yield ModelOutput.build(
                    result_text,
                    "",
                    error_code=final_output.error_code,
                    usage=final_output.usage,
                    finish_reason=final_output.finish_reason,
                    metrics=final_output.metrics,
                )

            self.current_message.add_ai_message(ai_response_text)
            view_msg = self.stream_call_reinforce_fn(view_message)
            self.current_message.add_view_message(view_msg)
            span.end()
        except Exception as e:
            print(traceback.format_exc())
            logger.error("model response parse failed！" + str(e))
            if not text_output:
                yield ModelOutput.build(
                    f"{str(e)}",
                    "",
                    error_code=-1,
                )
            else:
                err_view_meg = (
                    f'<span style="color:red">ERROR!</span>{str(e)}\n{ai_response_text}'
                )
                yield err_view_meg
            ### store current conversation
            span.end(metadata={"error": str(e)})
        await blocking_func_to_async(
            self._executor, self.current_message.end_current_round
        )

    async def nostream_call(self):
        payload = await self._build_model_request()
        span = root_tracer.start_span(
            "BaseChat.nostream_call", metadata=payload.to_dict()
        )
        logger.info(f"Request: \n{payload}")
        payload.span_id = span.span_id
        try:
            ai_response_text, view_message = await self._no_streaming_call_with_retry(
                payload
            )
            self.current_message.add_ai_message(ai_response_text)
            self.current_message.add_view_message(view_message)
            self.message_adjust()
            span.end()
        except BaseAppException as e:
            self.current_message.add_view_message(
                e.get_ui_error(
                    vis_thinking=self.vis_convert.vis_inst(
                        SystemVisTag.VisThinking.value
                    )
                )
            )
            span.end(metadata={"error": str(e)})
        except Exception as e:
            view_message = f"<span style='color:red'>ERROR!</span> {str(e)}"
            self.current_message.add_view_message(view_message)
            span.end(metadata={"error": str(e)})

        # Store current conversation
        await blocking_func_to_async(
            self._executor, self.current_message.end_current_round
        )
        return self.current_ai_response()

    @async_retry(
        retries=CFG.DBGPT_APP_SCENE_NON_STREAMING_RETRIES_BASE,
        parallel_executions=CFG.DBGPT_APP_SCENE_NON_STREAMING_PARALLELISM_BASE,
        catch_exceptions=(Exception, BaseAppException),
    )
    async def _no_streaming_call_with_retry(self, payload):
        with root_tracer.start_span("BaseChat.invoke_worker_manager.generate"):
            model_output = await self.call_llm_operator(payload)
        return await self._handle_final_output(model_output)

    async def _handle_final_output(
        self, final_output: ModelOutput, incremental: bool = False
    ):
        model_output = final_output
        parsed_output = self.prompt_template.output_parser.parse_model_nostream_resp(
            model_output, text_output=False
        )
        ai_response_text = parsed_output.text if parsed_output.has_text else ""
        prompt_define_response = (
            self.prompt_template.output_parser.parse_prompt_response(ai_response_text)
        )
        metadata = {
            "model_output": model_output.to_dict(),
            "ai_response_text": ai_response_text,
            "prompt_define_response": self._parse_prompt_define_response(
                prompt_define_response
            ),
        }
        try:
            with root_tracer.start_span("BaseChat.do_action", metadata=metadata):
                result = await blocking_func_to_async(
                    self._executor, self.do_action, prompt_define_response
                )

            speak_to_user = self.get_llm_speak(prompt_define_response)
            view_message = await blocking_func_to_async(
                self._executor,
                self.prompt_template.output_parser.parse_view_response,
                speak_to_user,
                result,
                prompt_define_response,
            )
            if parsed_output.has_thinking and not incremental:
                view_message = parsed_output.gen_text_with_thinking(
                    new_text=view_message,
                    vis_think=self.vis_convert.vis_inst(SystemVisTag.VisThinking.value),
                )
            return ai_response_text, view_message.replace("\n", "\\n")
        except BaseAppException as e:
            raise ContextAppException(e.message, e.view, model_output) from e

        except Exception as e:
            logger.error("model response parse failed！" + str(e))
            raise ContextAppException(
                f"model response parse failed！{str(e)}\n  {ai_response_text}",
                f"<span style='color:red'>ERROR!</span> {str(e)}",
                model_output,
            )

    @Deprecated(version="0.7.0", remove_version="0.8.0")
    async def get_llm_response(self):
        payload = await self._build_model_request()
        logger.info(f"Request: \n{payload}")
        ai_response_text = ""
        prompt_define_response = None
        try:
            model_output = await self.call_llm_operator(payload)
            ### output parse
            ai_response_text = (
                self.prompt_template.output_parser.parse_model_nostream_resp(
                    model_output
                )
            )
            ### model result deal
            self.current_message.add_ai_message(ai_response_text)
            prompt_define_response = (
                self.prompt_template.output_parser.parse_prompt_response(
                    ai_response_text
                )
            )
        except Exception as e:
            print(traceback.format_exc())
            logger.error("model response parse failed！" + str(e))
            self.current_message.add_view_message(
                f"""model response parse failed！{str(e)}\n  {ai_response_text} """
            )
        return prompt_define_response

    def _blocking_stream_call(self):
        logger.warn(
            "_blocking_stream_call is only temporarily used in webserver and will be "
            "deleted soon, please use stream_call to replace it for higher performance"
        )
        loop = get_or_create_event_loop()
        async_gen = self.stream_call()
        while True:
            try:
                value = loop.run_until_complete(async_gen.__anext__())
                yield value
            except StopAsyncIteration:
                break

    def _blocking_nostream_call(self):
        logger.warning(
            "_blocking_nostream_call is only temporarily used in webserver and will "
            "be deleted soon, please use nostream_call to replace it for higher "
            "performance"
        )
        loop = get_or_create_event_loop()
        try:
            return loop.run_until_complete(self.nostream_call())
        finally:
            loop.close()

    def call(self):
        if self.prompt_template.stream_out:
            yield self._blocking_stream_call()
        else:
            return self._blocking_nostream_call()

    async def prepare(self):
        pass

    def current_ai_response(self) -> str:
        for message in self.current_message.messages[-1:]:
            if message.type == "view":
                return message.content
        return None

    def _parse_prompt_define_response(self, prompt_define_response: Any) -> Any:
        if not prompt_define_response:
            return ""
        if isinstance(prompt_define_response, str) or isinstance(
            prompt_define_response, dict
        ):
            return prompt_define_response
        if isinstance(prompt_define_response, tuple):
            if hasattr(prompt_define_response, "_asdict"):
                # namedtuple
                return prompt_define_response._asdict()
            else:
                return dict(
                    zip(range(len(prompt_define_response)), prompt_define_response)
                )
        else:
            return prompt_define_response

    def _generate_numbered_list(self) -> str:
        """this function is moved from excel_analyze/chat.py,and used by subclass.
        Returns:

        """
        antv_charts = [
            {"response_line_chart": "used to display comparative trend analysis data"},
            {
                "response_pie_chart": "suitable for scenarios such as proportion and "
                "distribution statistics"
            },
            {
                "response_table": "suitable for display with many display columns or "
                "non-numeric columns"
            },
            # {"response_data_text":" the default display method, suitable for
            # single-line or simple content display"},
            {
                "response_scatter_chart": "Suitable for exploring relationships between"
                " variables, detecting outliers, etc."
            },
            {
                "response_bubble_chart": "Suitable for relationships between multiple"
                " variables, highlighting outliers or special situations, etc."
            },
            {
                "response_donut_chart": "Suitable for hierarchical structure "
                "representation, category proportion display and highlighting key "
                "categories, etc."
            },
            {
                "response_area_chart": "Suitable for visualization of time series data,"
                " comparison of multiple groups of data, analysis of data change "
                "trends, etc."
            },
            {
                "response_heatmap": "Suitable for visual analysis of time series data,"
                " large-scale data sets, distribution of classified data, etc."
            },
            {
                "response_vector_chart": "Suitable for projecting high-dimensional "
                "vector data onto a two-dimensional plot through the PCA algorithm."
            },
        ]

        return "\n".join(
            f"{key}:{value}"
            for dict_item in antv_charts
            for key, value in dict_item.items()
        )<|MERGE_RESOLUTION|>--- conflicted
+++ resolved
@@ -202,11 +202,8 @@
         # will be compatible with all models
         self._message_version = chat_param.message_version
         self._chat_param = chat_param
-<<<<<<< HEAD
         self.vis_convert: VisProtocolConverter = GptVisConverterNew()
-=======
         self.fs_client = FileStorageClient.get_instance(system_app)
->>>>>>> e78d5370
 
     async def generate_input_values(self) -> Dict:
         """Generate input to LLM
