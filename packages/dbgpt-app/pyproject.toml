[project]
name = "dbgpt-app"
version = "0.7.0"
description = "Add your description here"
authors = [
    { name = "aries_ckt", email = "ariesketing@gmail.com" }
]
dependencies = [
    "dbgpt-accelerator",
    "dbgpt",
    "dbgpt-ext",
    "dbgpt-serve",
    "dbgpt-client",
    "aiofiles",
    "sentence-transformers",
    "pyparsing",
]
readme = "README.md"
requires-python = ">= 3.10"

[build-system]
requires = ["hatchling"]
build-backend = "hatchling.build"

[project.optional-dependencies]
cache = [
    "rocksdict",
]

observability = [
    "opentelemetry-api",
    "opentelemetry-sdk",
    "opentelemetry-exporter-otlp",
]

proxy_openai = [
    "dbgpt[client,cli,agent,simple_framework,framework,code]",
    "dbgpt-ext[proxy_openai]"
]

<<<<<<< HEAD
quick_start = [
    "dbgpt[client,cli,agent,simple_framework,framework,code]",
    "dbgpt-ext[proxy_openai]",
    "dbgpt-ext[rag]",
    "dbgpt-ext[storage_chromadb]",
=======
default = [
    "dbgpt[client,cli,agent,simple_framework,framework,code]",
    "dbgpt-ext[rag]"
>>>>>>> 7a76f6e5
]

[tool.uv]
managed = true
dev-dependencies = []

[tool.hatch.build.targets.wheel]
packages = ["src/dbgpt_app"]<|MERGE_RESOLUTION|>--- conflicted
+++ resolved
@@ -38,17 +38,16 @@
     "dbgpt-ext[proxy_openai]"
 ]
 
-<<<<<<< HEAD
 quick_start = [
     "dbgpt[client,cli,agent,simple_framework,framework,code]",
     "dbgpt-ext[proxy_openai]",
     "dbgpt-ext[rag]",
     "dbgpt-ext[storage_chromadb]",
-=======
+]
+
 default = [
     "dbgpt[client,cli,agent,simple_framework,framework,code]",
     "dbgpt-ext[rag]"
->>>>>>> 7a76f6e5
 ]
 
 [tool.uv]
