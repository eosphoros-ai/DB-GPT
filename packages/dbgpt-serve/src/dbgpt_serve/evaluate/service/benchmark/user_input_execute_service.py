# app/services/user_input_execute_service.py
import logging
from typing import Dict, List

<<<<<<< HEAD
from dbgpt_serve.evaluate.service.fetchdata.benchmark_data_manager import (
    get_benchmark_manager,
)

=======
>>>>>>> c923e644
from .data_compare_service import DataCompareService
from .file_parse_service import FileParseService
from .models import (
    AnswerExecuteModel,
    BaseInputModel,
    BenchmarkExecuteConfig,
    BenchmarkModeTypeEnum,
    DataCompareResultEnum,
    DataCompareStrategyConfig,
    InputType,
    ReasoningResponse,
    RoundAnswerConfirmModel,
)

logger = logging.getLogger(__name__)


class UserInputExecuteService:
    def __init__(
        self, file_service: FileParseService, compare_service: DataCompareService
    ):
        self.file_service = file_service
        self.compare_service = compare_service

    def post_dispatch(
        self,
        round_id: int,
        config: BenchmarkExecuteConfig,
        inputs: List[BaseInputModel],
        left_outputs: List[AnswerExecuteModel],
        right_outputs: List[AnswerExecuteModel],
        input_file_path: str,
        output_file_path: str,
    ):
        try:
            if (
                config.benchmark_mode_type == BenchmarkModeTypeEnum.BUILD
                and config.compare_result_enable
            ):
                if left_outputs and right_outputs:
                    self._execute_llm_compare_result(
                        output_file_path,
                        round_id,
                        inputs,
                        left_outputs,
                        right_outputs,
                        config,
                    )
            elif (
                config.benchmark_mode_type == BenchmarkModeTypeEnum.EXECUTE
                and config.compare_result_enable
            ):
                if config.standard_file_path and right_outputs:
                    standard_sets = self.file_service.parse_standard_benchmark_sets(
                        config.standard_file_path
                    )
                    self._execute_llm_compare_result(
                        output_file_path,
                        1,
                        inputs,
                        standard_sets,
                        right_outputs,
                        config,
                    )
        except Exception as e:
            print(f"[post_dispatch] compare error: {e}")

    def _execute_llm_compare_result(
        self,
        location: str,
        round_id: int,
        inputs: List[BaseInputModel],
        left_answers: List[AnswerExecuteModel],
        right_answers: List[AnswerExecuteModel],
        config: BenchmarkExecuteConfig,
    ):
        left_map = {a.serialNo: a for a in left_answers}
        right_map = {a.serialNo: a for a in right_answers}
        confirm_list: List[RoundAnswerConfirmModel] = []

        for inp in inputs:
            left = left_map.get(inp.serialNo)
            right = right_map.get(inp.serialNo)

            if left is None and right is None:
                continue

            strategy_cfg = None
            standard_sql = None
            if left is not None:
                standard_sql = left.llmOutput
                if config.benchmark_mode_type == BenchmarkModeTypeEnum.EXECUTE:
                    strategy_cfg = left.strategyConfig
                else:
                    standard_result_list = []
                    if left.executeResult:
                        standard_result_list.append(left.executeResult)
                    strategy_cfg = DataCompareStrategyConfig(
                        strategy="EXACT_MATCH",
                        order_by=True,
                        standard_result=standard_result_list
                        if standard_result_list
                        else None,
                    )

            if right is not None:
                if config.compare_config and isinstance(config.compare_config, dict):
                    res = self.compare_service.compare_json_by_config(
                        left.llmOutput if left else "",
                        right.llmOutput or "",
                        config.compare_config,
                    )
                    compare_result = res.compare_result
                else:
                    if strategy_cfg is None:
                        compare_result = DataCompareResultEnum.FAILED
                    else:
                        res = self.compare_service.compare(
                            left
                            if left
                            else AnswerExecuteModel(
                                serialNo=inp.serialNo,
                                analysisModelId=inp.analysisModelId,
                                question=inp.question,
                                llmOutput=None,
                                executeResult=None,
                            ),
                            right.executeResult,
                        )
                        compare_result = res.compare_result
                confirm = RoundAnswerConfirmModel(
                    serialNo=inp.serialNo,
                    analysisModelId=inp.analysisModelId,
                    question=inp.question,
                    selfDefineTags=inp.selfDefineTags,
                    prompt=inp.prompt,
                    standardAnswerSql=standard_sql,
                    strategyConfig=strategy_cfg,
                    llmOutput=right.llmOutput if right else None,
                    executeResult=right.executeResult if right else None,
                    errorMsg=right.errorMsg if right else None,
                    compareResult=compare_result,
                )
                confirm_list.append(confirm)

        self.file_service.write_data_compare_result(
            location,
            round_id,
            confirm_list,
            config.benchmark_mode_type == BenchmarkModeTypeEnum.EXECUTE,
            2,
        )

    def _convert_query_result_to_column_format(
        self, result: List[Dict]
    ) -> Dict[str, List[str]]:
        """
        将查询结果从 List[Dict] 格式转换为 Dict[str, List[str]] 格式

        Args:
            result: 查询结果，格式为 [{"col1": "val1", "col2": "val2"},
             {"col1": "val3", "col2": "val4"}]

        Returns:
            转换后的结果，格式为 {"col1": ["val1", "val3"], "col2": ["val2", "val4"]}

        Raises:
            ValueError: 当输入数据为空或格式不正确时
        """
        if not result:
            return {}

        if not isinstance(result, list):
            raise ValueError(f"Expected List[Dict], got {type(result)}")

        # 检查第一行以获取列名
        if not result[0] or not isinstance(result[0], dict):
            raise ValueError("Query result must contain dictionary rows")

        # 获取所有列名（从第一行获取）
        column_names = list(result[0].keys())

        # 初始化结果字典
        column_data: Dict[str, List[str]] = {col: [] for col in column_names}

        # 遍历每一行数据
        for row_idx, row in enumerate(result):
            if not isinstance(row, dict):
                logger.warning(f"Skipping non-dict row at index {row_idx}: {row}")
                continue

            # 确保所有行都有相同的列结构
            for col in column_names:
                value = row.get(col)
                # 将所有值转换为字符串，处理None值
                if value is None:
                    column_data[col].append("")
                else:
                    column_data[col].append(str(value))

        return column_data

    def build_output(self, config, input: InputType, response: ReasoningResponse):
        return self._post_sql_query(response.content, input, config, response)

    def _post_sql_query(
        self,
        content: str,
        input: InputType,
        config: BenchmarkExecuteConfig,
        response: ReasoningResponse,
    ) -> AnswerExecuteModel:
        sql = self._extract_sql_content(content)
        execute_result = None
        error_msg = None

        if config.execute_llm_result:
            logger.info("[benchmark_task] queryResult start!")
            try:
                result: List[Dict] = get_benchmark_manager().query(sql)
                execute_result = self._convert_query_result_to_column_format(result)
            except Exception as e:
                logger.error(
                    f"[benchmark_task] queryResult error! sql = {sql}, errorMsg: {e}"
                )
            logger.info(f"[benchmark_task] queryResult end! result = {execute_result}")

        return AnswerExecuteModel(
            serialNo=input.serial_no,
            analysisModelId=input.analysis_model_id,
            question=input.question,
            llmOutput=sql,
            executeResult=execute_result,
            cotTokens=response.cot_tokens,
            errorMsg=error_msg,
        )

    def _extract_sql_content(self, content: str) -> str:
        """
        Extract Execute SQL from the LLM response content.
        """
        if not content:
            return ""

        content_upper = content.upper()

        if "WITH" in content_upper:
            # 包含 with
            with_before_upper = content_upper.split("WITH", 1)[0]
            with_before_lower = content.split("with", 1)[0]
            with_before = (
                with_before_lower if "WITH" in with_before_upper else with_before_upper
            )
            # 删除with 前面的语句
            sql = content[len(with_before) :]
            # 删除最后一个markdown格式之后的数据
            if "```" in sql.upper():
                sql = sql.split("```", 1)[0]
            # 删除qwen72b 模型输出的多余字符
            if '"}]' in sql:
                sql = sql.rsplit('"}]', 1)[0]
            return sql.strip()
        else:
            # 不包含 with，那就看是否包含 Select
            if "SELECT" in content_upper:
                select_before_upper = content_upper.split("SELECT", 1)[0]
                select_before_lower = content.split("select", 1)[0]
                select_before = (
                    select_before_lower
                    if "SELECT" in select_before_upper
                    else select_before_upper
                )
                # 删除select 前面的语句
                sql = content[len(select_before) :]
                # 删除最后一个markdown格式之后的数据
                if "```" in sql.upper():
                    sql = sql.split("```", 1)[0]
                # 删除qwen72b 模型输出的多余字符
                if '"}]' in sql:
                    sql = sql.rsplit('"}]', 1)[0]
                return sql.strip()
            else:
                logger.error(f"error sql format! content : {content}")
                return content.strip()<|MERGE_RESOLUTION|>--- conflicted
+++ resolved
@@ -2,13 +2,12 @@
 import logging
 from typing import Dict, List
 
-<<<<<<< HEAD
+from .data_compare_service import DataCompareService
+from .file_parse_service import FileParseService
 from dbgpt_serve.evaluate.service.fetchdata.benchmark_data_manager import (
     get_benchmark_manager,
 )
 
-=======
->>>>>>> c923e644
 from .data_compare_service import DataCompareService
 from .file_parse_service import FileParseService
 from .models import (
