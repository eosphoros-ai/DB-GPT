--- conflicted
+++ resolved
@@ -5,13 +5,10 @@
 from typing import List
 
 import pandas as pd
-<<<<<<< HEAD
 
 from openpyxl.reader.excel import load_workbook
 from dbgpt.util.benchmarks.ExcelUtils import ExcelUtils
 
-=======
->>>>>>> c923e644
 from .models import (
     AnswerExecuteModel,
     BaseInputModel,
@@ -21,11 +18,9 @@
     RoundAnswerConfirmModel,
 )
 
-<<<<<<< HEAD
 logger = logging.getLogger(__name__)
-=======
+
 from dbgpt_serve.evaluate.db.benchmark_db import BenchmarkResultDao
->>>>>>> c923e644
 
 
 class FileParseService:
