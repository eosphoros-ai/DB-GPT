--- conflicted
+++ resolved
@@ -8,11 +8,7 @@
 from dbgpt.component import ComponentType, SystemApp
 from dbgpt.model.cluster import BaseModelController, WorkerManager, WorkerManagerFactory
 from dbgpt_serve.core import Result
-<<<<<<< HEAD
 from dbgpt_serve.evaluate.api.schemas import BenchmarkServeRequest, EvaluateServeRequest
-=======
-from dbgpt_serve.evaluate.api.schemas import EvaluateServeRequest, BuildDemoRequest, ExecuteDemoRequest
->>>>>>> c923e644
 from dbgpt_serve.evaluate.config import SERVE_SERVICE_COMPONENT_NAME, ServeConfig
 from dbgpt_serve.evaluate.service.service import Service
 from dbgpt_serve.evaluate.db.benchmark_db import BenchmarkResultDao
@@ -142,6 +138,29 @@
     scene_list = [{"recall": "召回评测"}, {"app": "应用评测"}]
 
     return Result.succ(scene_list)
+
+@router.post("/evaluation")
+async def evaluation(
+    request: EvaluateServeRequest,
+    service: Service = Depends(get_service),
+) -> Result:
+    """Evaluate results by the scene
+
+    Args:
+        request (EvaluateServeRequest): The request
+        service (Service): The service
+    Returns:
+        ServerResponse: The response
+    """
+    return Result.succ(
+        await service.run_evaluation(
+            request.scene_key,
+            request.scene_value,
+            request.datasets,
+            request.context,
+            request.evaluate_metrics,
+        )
+    )
 
 @router.get("/benchmark/list_results", dependencies=[Depends(check_api_key)])
 async def list_compare_runs(limit: int = 50, offset: int = 0):
@@ -200,8 +219,6 @@
     }
     return Result.succ(detail)
 
-
-
 @router.post("/benchmark/run_build", dependencies=[Depends(check_api_key)])
 async def benchmark_run_build(req: BuildDemoRequest):
     fps = FileParseService()
@@ -227,7 +244,6 @@
         right_outputs=right,
         input_file_path=req.input_file_path,
         output_file_path=req.right_output_file_path,
-    )
 
     dao = BenchmarkResultDao()
     summary_id = dao.compute_and_save_summary(req.round_id, req.right_output_file_path)
@@ -269,17 +285,6 @@
     )
 
 
-def init_endpoints(system_app: SystemApp, config: ServeConfig) -> None:
-    """Initialize the endpoints"""
-    global global_system_app
-    system_app.register(Service, config=config)
-<<<<<<< HEAD
-    system_app.register(BenchmarkService, config=config)
-    global_system_app = system_app
-=======
-    global_system_app = system_app
-
-
 @router.get("/benchmark/datasets", dependencies=[Depends(check_api_key)])
 async def list_benchmark_datasets():
     manager = get_benchmark_manager(global_system_app)
@@ -341,4 +346,11 @@
         },
     }
     return Result.succ(result)
->>>>>>> c923e644
+
+
+def init_endpoints(system_app: SystemApp, config: ServeConfig) -> None:
+    """Initialize the endpoints"""
+    global global_system_app
+    system_app.register(Service, config=config)
+    system_app.register(BenchmarkService, config=config)
+    global_system_app = system_app