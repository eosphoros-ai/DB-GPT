"""Base agent class for conversable agents."""

from __future__ import annotations

import asyncio
import json
import logging
<<<<<<< HEAD
import uuid
=======
import time
>>>>>>> 3a00aca1
from concurrent.futures import Executor, ThreadPoolExecutor
from datetime import datetime
from typing import Any, Callable, Dict, List, Optional, Tuple, Type, final

from jinja2 import Template

from dbgpt._private.pydantic import ConfigDict, Field
from dbgpt.core import LLMClient, ModelMessageRoleType, PromptTemplate
from dbgpt.util.error_types import LLMChatError
from dbgpt.util.executor_utils import blocking_func_to_async
from dbgpt.util.tracer import SpanType, root_tracer
from dbgpt.util.utils import colored

from ...util.json_utils import serialize
from ..resource.base import Resource
from ..util.conv_utils import parse_conv_id
from ..util.llm.llm import LLMConfig, get_llm_strategy_cls
from ..util.llm.llm_client import AIWrapper
from .action.base import Action, ActionOutput
from .agent import Agent, AgentContext, AgentMessage, AgentReviewInfo
from .memory.agent_memory import AgentMemory
from .memory.gpts.base import GptsMessage
from .memory.gpts.gpts_memory import GptsMemory
from .profile.base import ProfileConfig
from .role import AgentRunMode, Role

logger = logging.getLogger(__name__)


class ConversableAgent(Role, Agent):
    """ConversableAgent is an agent that can communicate with other agents."""

    model_config = ConfigDict(arbitrary_types_allowed=True)

    agent_context: Optional[AgentContext] = Field(None, description="Agent context")
    actions: List[Action] = Field(default_factory=list)
    resource: Optional[Resource] = Field(None, description="Resource")
    llm_config: Optional[LLMConfig] = None
    bind_prompt: Optional[PromptTemplate] = None
    run_mode: Optional[AgentRunMode] = Field(default=None, description="Run mode")
    max_retry_count: int = 3
    max_timeout: int = 600
    llm_client: Optional[AIWrapper] = None
    # 确认当前Agent是否需要进行流式输出
    stream_out: bool = True
    # 确认当前Agent是否需要进行参考资源展示
    show_reference: bool = False

    # 当前Agent消息是否显示
    show_message: bool = True

    executor: Executor = Field(
        default_factory=lambda: ThreadPoolExecutor(max_workers=1),
        description="Executor for running tasks",
    )

    def __init__(self, **kwargs):
        """Create a new agent."""
        Role.__init__(self, **kwargs)
        Agent.__init__(self)

    def check_available(self) -> None:
        """Check if the agent is available.

        Raises:
            ValueError: If the agent is not available.
        """
        self.identity_check()
        # check run context
        if self.agent_context is None:
            raise ValueError(
                f"{self.name}[{self.role}] Missing context in which agent is running!"
            )

        # action check
        if self.actions and len(self.actions) > 0:
            for action in self.actions:
                if action.resource_need and (
                    not self.resource
                    or not self.resource.get_resource_by_type(action.resource_need)
                ):
                    raise ValueError(
                        f"{self.name}[{self.role}] Missing resources"
                        f"[{action.resource_need}] required for runtime！"
                    )
        else:
            if not self.is_human and not self.is_team:
                raise ValueError(
                    f"This agent {self.name}[{self.role}] is missing action modules."
                )
        # llm check
        if not self.is_human and (
            self.llm_config is None or self.llm_config.llm_client is None
        ):
            raise ValueError(
                f"{self.name}[{self.role}] Model configuration is missing or model "
                "service is unavailable！"
            )

    @property
    def not_null_agent_context(self) -> AgentContext:
        """Get the agent context.

        Returns:
            AgentContext: The agent context.

        Raises:
            ValueError: If the agent context is not initialized.
        """
        if not self.agent_context:
            raise ValueError("Agent context is not initialized！")
        return self.agent_context

    @property
    def not_null_llm_config(self) -> LLMConfig:
        """Get the LLM config."""
        if not self.llm_config:
            raise ValueError("LLM config is not initialized！")
        return self.llm_config

    @property
    def not_null_llm_client(self) -> LLMClient:
        """Get the LLM client."""
        llm_client = self.not_null_llm_config.llm_client
        if not llm_client:
            raise ValueError("LLM client is not initialized！")
        return llm_client

    async def blocking_func_to_async(
        self, func: Callable[..., Any], *args, **kwargs
    ) -> Any:
        """Run a potentially blocking function within an executor."""
        if not asyncio.iscoroutinefunction(func):
            return await blocking_func_to_async(self.executor, func, *args, **kwargs)
        return await func(*args, **kwargs)

    async def preload_resource(self) -> None:
        """Preload resources before agent initialization."""
        if self.resource:
            await self.blocking_func_to_async(self.resource.preload_resource)

    async def build(self) -> "ConversableAgent":
        """Build the agent."""
        # Preload resources
        await self.preload_resource()
        # Check if agent is available
        self.check_available()
        _language = self.not_null_agent_context.language
        if _language:
            self.language = _language

        # Initialize resource loader
        for action in self.actions:
            action.init_resource(self.resource)

        # Initialize LLM Server
        if not self.is_human:
            if not self.llm_config or not self.llm_config.llm_client:
                raise ValueError("LLM client is not initialized！")
            self.llm_client = AIWrapper(llm_client=self.llm_config.llm_client)
            real_conv_id, _ = parse_conv_id(self.not_null_agent_context.conv_id)
            memory_session = f"{real_conv_id}_{self.role}_{self.name}"
            self.memory.initialize(
                self.name,
                self.llm_config.llm_client,
                importance_scorer=self.memory_importance_scorer,
                insight_extractor=self.memory_insight_extractor,
                session_id=memory_session,
            )
            # Clone the memory structure
            self.memory = self.memory.structure_clone()
            action_outputs = await self.memory.gpts_memory.get_agent_history_memory(
                real_conv_id, self.role
            )
            await self.recovering_memory(action_outputs)

        for action in self.actions:
            action.init_action(
                language=self.language,
                render_protocol=self.memory.gpts_memory.vis_converter,
            )
        return self

    def bind(self, target: Any) -> "ConversableAgent":
        """Bind the resources to the agent."""
        if isinstance(target, LLMConfig):
            self.llm_config = target
        elif isinstance(target, GptsMemory):
            raise ValueError("GptsMemory is not supported!Please Use Agent Memory")
        elif isinstance(target, AgentContext):
            self.agent_context = target
        elif isinstance(target, Resource):
            self.resource = target
        elif isinstance(target, AgentMemory):
            self.memory = target
        elif isinstance(target, ProfileConfig):
            self.profile = target
        elif isinstance(target, type) and issubclass(target, Action):
            self.actions.append(target())
        elif isinstance(target, Action):
            self.actions.append(target)
        elif isinstance(target, list) and all(
            [isinstance(item, type) and issubclass(item, Action) for item in target]
        ):
            for action in target:
                self.actions.append(action())
        elif isinstance(target, list) and all(
            [isinstance(item, Action) for item in target]
        ):
            self.actions.extend(target)
        elif isinstance(target, PromptTemplate):
            self.bind_prompt = target

        return self

    async def send(
        self,
        message: AgentMessage,
        recipient: Agent,
        reviewer: Optional[Agent] = None,
        request_reply: Optional[bool] = True,
        is_recovery: Optional[bool] = False,
        silent: Optional[bool] = False,
        is_retry_chat: bool = False,
        last_speaker_name: Optional[str] = None,
        rely_messages: Optional[List[AgentMessage]] = None,
        historical_dialogues: Optional[List[AgentMessage]] = None,
    ) -> None:
        """Send a message to recipient agent."""
        with root_tracer.start_span(
            "agent.send",
            metadata={
                "sender": self.name,
                "recipient": recipient.name,
                "reviewer": reviewer.name if reviewer else None,
                "agent_message": json.dumps(message.to_dict(), ensure_ascii=False),
                "request_reply": request_reply,
                "is_recovery": is_recovery,
                "conv_uid": self.not_null_agent_context.conv_id,
            },
        ):
            await recipient.receive(
                message=message,
                sender=self,
                reviewer=reviewer,
                request_reply=request_reply,
                is_recovery=is_recovery,
                silent=silent,
                is_retry_chat=is_retry_chat,
                last_speaker_name=last_speaker_name,
                historical_dialogues=historical_dialogues,
                rely_messages=rely_messages,
            )

    async def receive(
        self,
        message: AgentMessage,
        sender: Agent,
        reviewer: Optional[Agent] = None,
        request_reply: Optional[bool] = None,
        silent: Optional[bool] = False,
        is_recovery: Optional[bool] = False,
        is_retry_chat: bool = False,
        last_speaker_name: Optional[str] = None,
        historical_dialogues: Optional[List[AgentMessage]] = None,
        rely_messages: Optional[List[AgentMessage]] = None,
    ) -> None:
        """Receive a message from another agent."""
        with root_tracer.start_span(
            "agent.receive",
            metadata={
                "sender": sender.name,
                "recipient": self.name,
                "reviewer": reviewer.name if reviewer else None,
                "agent_message": json.dumps(message.to_dict(), ensure_ascii=False),
                "request_reply": request_reply,
                "silent": silent,
                "is_recovery": is_recovery,
                "conv_uid": self.not_null_agent_context.conv_id,
                "is_human": self.is_human,
            },
        ):
            await self._a_process_received_message(message, sender)
            if request_reply is False or request_reply is None:
                return

            if not self.is_human:
                if isinstance(sender, ConversableAgent) and sender.is_human:
                    reply = await self.generate_reply(
                        received_message=message,
                        sender=sender,
                        reviewer=reviewer,
                        is_retry_chat=is_retry_chat,
                        last_speaker_name=last_speaker_name,
                        historical_dialogues=historical_dialogues,
                        rely_messages=rely_messages,
                    )
                else:
                    reply = await self.generate_reply(
                        received_message=message,
                        sender=sender,
                        reviewer=reviewer,
                        is_retry_chat=is_retry_chat,
                        historical_dialogues=historical_dialogues,
                        rely_messages=rely_messages,
                    )

                if reply is not None:
                    await self.send(reply, sender)

    def prepare_act_param(
        self,
        received_message: Optional[AgentMessage],
        sender: Agent,
        rely_messages: Optional[List[AgentMessage]] = None,
        **kwargs,
    ) -> Dict[str, Any]:
        """Prepare the parameters for the act method."""
        return {}

    @final
    async def generate_reply(
        self,
        received_message: AgentMessage,
        sender: Agent,
        reviewer: Optional[Agent] = None,
        rely_messages: Optional[List[AgentMessage]] = None,
        historical_dialogues: Optional[List[AgentMessage]] = None,
        is_retry_chat: bool = False,
        last_speaker_name: Optional[str] = None,
        **kwargs,
    ) -> AgentMessage:
        """Generate a reply based on the received messages."""
        logger.info(
            f"generate agent reply!sender={sender}, rely_messages_len={rely_messages}"
        )
        root_span = root_tracer.start_span(
            "agent.generate_reply",
            metadata={
                "sender": sender.name,
                "recipient": self.name,
                "reviewer": reviewer.name if reviewer else None,
                "received_message": json.dumps(received_message.to_dict()),
                "conv_uid": self.not_null_agent_context.conv_id,
                "rely_messages": (
                    [msg.to_dict() for msg in rely_messages] if rely_messages else None
                ),
            },
        )
        reply_message = None

        try:
            with root_tracer.start_span(
                "agent.generate_reply._init_reply_message",
            ) as span:
                # initialize reply message
                a_reply_message: Optional[
                    AgentMessage
                ] = await self._a_init_reply_message(received_message=received_message)
                if a_reply_message:
                    reply_message = a_reply_message
                else:
                    reply_message = self._init_reply_message(
                        received_message=received_message
                    )
                span.metadata["reply_message"] = reply_message.to_dict()

            fail_reason = None
            current_retry_counter = 0
            start_time = time.time()
            is_success = True
            observation = received_message.content or ""
            while current_retry_counter < self.max_retry_count:
                if current_retry_counter > 0:
                    a_reply_message: Optional[
                        AgentMessage
                    ] = await self._a_init_reply_message(
                        received_message=received_message,
                        rely_messages=rely_messages,
                    )
                    if a_reply_message:
                        retry_message = a_reply_message
                    else:
                        retry_message = self._init_reply_message(
                            received_message=received_message,
                            rely_messages=rely_messages,
                        )

                    retry_message.rounds = reply_message.rounds + 1

                    retry_message.content = fail_reason or observation
                    retry_message.current_goal = received_message.current_goal

                    # The current message is a self-optimized message that needs to be
                    # recorded.
                    # It is temporarily set to be initiated by the originating end to
                    # facilitate the organization of historical memory context.
                    await sender.send(
                        retry_message, self, reviewer, request_reply=False
                    )
                    reply_message.rounds = retry_message.rounds + 1

                # In manual retry mode, load all messages of the last speaker as dependent messages # noqa
                logger.info(
                    f"Depends on the number of historical messages:{len(rely_messages) if rely_messages else 0}！"  # noqa
                )
                thinking_messages, resource_info = await self._load_thinking_messages(
                    received_message=received_message,
                    sender=sender,
                    observation=observation,
                    rely_messages=rely_messages,
                    historical_dialogues=historical_dialogues,
                    context=reply_message.get_dict_context(),
                    is_retry_chat=is_retry_chat,
                    current_retry_counter=current_retry_counter,
                )
                with root_tracer.start_span(
                    "agent.generate_reply.thinking",
                    metadata={
                        "thinking_messages": json.dumps(
                            [msg.to_dict() for msg in thinking_messages],
                            ensure_ascii=False,
                        )
                    },
                ) as span:
                    # 1.Think about how to do things
                    llm_thinking, llm_content, model_name = await self.thinking(
                        thinking_messages, reply_message.message_id, sender
                    )

                    reply_message.model_name = model_name
                    reply_message.content = llm_content
                    reply_message.thinking = llm_thinking
                    reply_message.resource_info = resource_info
                    span.metadata["llm_reply"] = llm_content
                    span.metadata["model_name"] = model_name

                with root_tracer.start_span(
                    "agent.generate_reply.review",
                    metadata={"llm_reply": llm_content, "censored": self.name},
                ) as span:
                    # 2.Review whether what is being done is legal
                    approve, comments = await self.review(llm_content, self)
                    reply_message.review_info = AgentReviewInfo(
                        approve=approve,
                        comments=comments,
                    )
                    span.metadata["approve"] = approve
                    span.metadata["comments"] = comments

                act_extent_param = self.prepare_act_param(
                    received_message=received_message,
                    sender=sender,
                    rely_messages=rely_messages,
                    historical_dialogues=historical_dialogues,
                    reply_message=reply_message,
                )
                with root_tracer.start_span(
                    "agent.generate_reply.act",
                    metadata={
                        "llm_reply": llm_content,
                        "sender": sender.name,
                        "reviewer": reviewer.name if reviewer else None,
                        "act_extent_param": act_extent_param,
                    },
                ) as span:
                    # 3.Act based on the results of your thinking
                    act_out: ActionOutput = await self.act(
                        message=reply_message,
                        sender=sender,
                        reviewer=reviewer,
                        is_retry_chat=is_retry_chat,
                        last_speaker_name=last_speaker_name,
                        **act_extent_param,
                    )
                    if act_out:
                        reply_message.action_report = act_out
                    span.metadata["action_report"] = (
                        act_out.to_dict() if act_out else None
                    )

                with root_tracer.start_span(
                    "agent.generate_reply.verify",
                    metadata={
                        "llm_reply": llm_content,
                        "sender": sender.name,
                        "reviewer": reviewer.name if reviewer else None,
                    },
                ) as span:
                    # 4.Reply information verification
                    check_pass, reason = await self.verify(
                        reply_message, sender, reviewer
                    )
                    is_success = check_pass
                    span.metadata["check_pass"] = check_pass
                    span.metadata["reason"] = reason

                question: str = received_message.content or ""
                ai_message: str = llm_content
                # 5.Optimize wrong answers myself
                if not check_pass:
                    if not act_out.have_retry:
                        logger.warning("No retry available!")
                        break
                    fail_reason = reason
                    observation = fail_reason
                    await self.write_memories(
                        question=question,
                        ai_message=ai_message,
                        action_output=act_out,
                        check_pass=check_pass,
                        check_fail_reason=fail_reason,
                        current_retry_counter=current_retry_counter,
                    )
                else:
                    # Successful reply
                    observation = act_out.observations
                    await self.write_memories(
                        question=question,
                        ai_message=ai_message,
                        action_output=act_out,
                        check_pass=check_pass,
                        current_retry_counter=current_retry_counter,
                    )
                    if self.run_mode != AgentRunMode.LOOP or act_out.terminate:
                        logger.debug(f"Agent {self.name} reply success!{reply_message}")
                        break
                time_cost = time.time() - start_time
                if time_cost > self.max_timeout:
                    logger.warning(
                        f"Agent {self.name} run time out!{time_cost} > "
                        f"{self.max_timeout}"
                    )
                    break

                # Continue to run the next round
                current_retry_counter += 1
                # Send error messages and issue new problem-solving instructions
                if current_retry_counter < self.max_retry_count:
                    await self.send(
                        reply_message, sender, reviewer, request_reply=False
                    )

            reply_message.success = is_success
            # 6.final message adjustment
            await self.adjust_final_message(is_success, reply_message)
            return reply_message

        except Exception as e:
            logger.exception("Generate reply exception!")
            err_message = AgentMessage(content=str(e))
            err_message.success = False
            return err_message
        finally:
            if reply_message:
                root_span.metadata["reply_message"] = reply_message.to_dict()
            root_span.end()

    async def thinking(
        self,
        messages: List[AgentMessage],
        reply_message_id: str,
        sender: Optional[Agent] = None,
        prompt: Optional[str] = None,
    ) -> Tuple[Optional[str], Optional[str], Optional[str]]:
        """Think and reason about the current task goal.

        Args:
            messages(List[AgentMessage]): the messages to be reasoned
            prompt(str): the prompt to be reasoned
        """
        last_model = None
        last_err = None
        retry_count = 0
        llm_messages = [message.to_llm_message() for message in messages]
        # LLM inference automatically retries 3 times to reduce interruption
        # probability caused by speed limit and network stability
        while retry_count < 3:
            llm_model = await self._a_select_llm_model(last_model)
            try:
                if prompt:
                    llm_messages = _new_system_message(prompt) + llm_messages

                if not self.llm_client:
                    raise ValueError("LLM client is not initialized!")

                res_thinking = None
                res_content = None
                async for output in self.llm_client.create(
                    context=llm_messages[-1].pop("context", None),
                    messages=llm_messages,
                    llm_model=llm_model,
                    max_new_tokens=self.not_null_agent_context.max_new_tokens,
                    temperature=self.not_null_agent_context.temperature,
                    verbose=self.not_null_agent_context.verbose,
                ):
                    res_thinking, res_content = output
                    res_thinking = (
                        res_thinking.strip().replace("\\n", "\n")
                        if res_thinking
                        else res_thinking
                    )
                    res_content = (
                        res_content.strip().replace("\\n", "\n")
                        if res_content
                        else res_content
                    )
                    if self.stream_out:
                        temp_message = {
                            "uid": reply_message_id,
                            "type": "incr",
                            "sender": self.name or self.role,
                            "model": llm_model,
                            "thinking": res_thinking,
                            "content": res_content,
                            "avatar": self.avatar,
                        }

                        await self.memory.gpts_memory.push_message(
                            self.not_null_agent_context.conv_id,
                            stream_msg=temp_message,
                        )

                return res_thinking, res_content, llm_model
            except LLMChatError as e:
                logger.exception(f"model:{llm_model} generate Failed!{str(e)}")
                retry_count += 1
                last_model = llm_model
                last_err = str(e)
                await asyncio.sleep(10)

        if last_err:
            raise ValueError(last_err)
        else:
            raise ValueError("LLM model inference failed!")

    async def review(self, message: Optional[str], censored: Agent) -> Tuple[bool, Any]:
        """Review the message based on the censored message."""
        return True, None

    async def act(
        self,
        message: AgentMessage,
        sender: Agent,
        reviewer: Optional[Agent] = None,
        is_retry_chat: bool = False,
        last_speaker_name: Optional[str] = None,
        **kwargs,
    ) -> ActionOutput:
        """Perform actions."""
        last_out: Optional[ActionOutput] = None
        for i, action in enumerate(self.actions):
            if not message:
                raise ValueError("The message content is empty!")

            with root_tracer.start_span(
                "agent.act.run",
                metadata={
                    "message": message,
                    "sender": sender.name if sender else None,
                    "recipient": self.name,
                    "reviewer": reviewer.name if reviewer else None,
                    "rely_action_out": last_out.to_dict() if last_out else None,
                    "conv_uid": self.not_null_agent_context.conv_id,
                    "action_index": i,
                    "total_action": len(self.actions),
                },
            ) as span:
                ai_message = message.content if message.content else ""
                real_action = action.parse_action(
                    ai_message, default_action=action, **kwargs
                )
                if real_action is None:
                    continue

                last_out = await real_action.run(
                    ai_message=message.content if message.content else "",
                    resource=None,
                    rely_action_out=last_out,
                    render_protocol=self.memory.gpts_memory.vis_converter,
                    message_id=message.message_id,
                    **kwargs,
                )
                span.metadata["action_out"] = last_out.to_dict() if last_out else None
        if not last_out:
            raise ValueError("Action should return value！")
        return last_out

    async def correctness_check(
        self, message: AgentMessage
    ) -> Tuple[bool, Optional[str]]:
        """Verify the correctness of the results."""
        return True, None

    async def verify(
        self,
        message: AgentMessage,
        sender: Agent,
        reviewer: Optional[Agent] = None,
        **kwargs,
    ) -> Tuple[bool, Optional[str]]:
        """Verify the current execution results."""
        # Check approval results
        if message.review_info and not message.review_info.approve:
            return False, message.review_info.comments

        # Check action run results
        action_output: Optional[ActionOutput] = message.action_report
        if action_output:
            if not action_output.is_exe_success:
                return False, action_output.content
            elif not action_output.content or len(action_output.content.strip()) < 1:
                return (
                    False,
                    "The current execution result is empty. Please rethink the "
                    "question and background and generate a new answer.. ",
                )

        # agent output correctness check
        return await self.correctness_check(message)

    async def initiate_chat(
        self,
        recipient: Agent,
        reviewer: Optional[Agent] = None,
        message: Optional[str] = None,
        request_reply: bool = True,
        is_retry_chat: bool = False,
        last_speaker_name: Optional[str] = None,
        message_rounds: int = 0,
        historical_dialogues: Optional[List[AgentMessage]] = None,
        rely_messages: Optional[List[AgentMessage]] = None,
        **context,
    ):
        """Initiate a chat with another agent.

        Args:
            recipient (Agent): The recipient agent.
            reviewer (Agent): The reviewer agent.
            message (str): The message to send.
        """
        agent_message = AgentMessage(
            content=message,
            current_goal=message,
            rounds=message_rounds,
            context=context,
        )
        with root_tracer.start_span(
            "agent.initiate_chat",
            span_type=SpanType.AGENT,
            metadata={
                "sender": self.name,
                "recipient": recipient.name,
                "reviewer": reviewer.name if reviewer else None,
                "agent_message": json.dumps(
                    agent_message.to_dict(), ensure_ascii=False
                ),
                "conv_uid": self.not_null_agent_context.conv_id,
            },
        ):
            await self.send(
                agent_message,
                recipient,
                reviewer,
                historical_dialogues=historical_dialogues,
                rely_messages=rely_messages,
                request_reply=request_reply,
                is_retry_chat=is_retry_chat,
                last_speaker_name=last_speaker_name,
            )

    async def adjust_final_message(
        self,
        is_success: bool,
        reply_message: AgentMessage,
    ):
        """Adjust final message after agent reply."""
        return is_success, reply_message

    #######################################################################
    # Private Function Begin
    #######################################################################

    def _init_actions(self, actions: List[Type[Action]]):
        self.actions = []
        for idx, action in enumerate(actions):
            if issubclass(action, Action):
                self.actions.append(action(language=self.language))

    async def _a_append_message(
        self, message: AgentMessage, role, sender: Agent
    ) -> bool:
        gpts_message: GptsMessage = GptsMessage(
            conv_id=self.not_null_agent_context.conv_id,
            message_id=message.message_id if message.message_id else uuid.uuid4().hex,
            sender=sender.role,
            sender_name=sender.name,
            receiver=self.role,
            receiver_name=self.name,
            role=role,
            avatar=sender.avatar,
            rounds=message.rounds,
            is_success=message.success,
            app_code=(
                sender.not_null_agent_context.gpts_app_code
                if isinstance(sender, ConversableAgent)
                else None
            ),
            app_name=(
                sender.not_null_agent_context.gpts_app_name
                if isinstance(sender, ConversableAgent)
                else None
            ),
            current_goal=message.current_goal,
            content=message.content if message.content else "",
            thinking=message.thinking if message.thinking else "",
            context=(
                json.dumps(message.context, default=serialize, ensure_ascii=False)
                if message.context
                else None
            ),
            review_info=(
                json.dumps(message.review_info.to_dict(), ensure_ascii=False)
                if message.review_info
                else None
            ),
            action_report=(
                json.dumps(message.action_report.to_dict(), ensure_ascii=False)
                if message.action_report
                else None
            ),
            model_name=message.model_name,
            resource_info=(
                json.dumps(message.resource_info) if message.resource_info else None
            ),
            show_message=message.show_message,
        )

        with root_tracer.start_span(
            "agent.save_message_to_memory",
            metadata={
                "gpts_message": gpts_message.to_dict(),
                "conv_uid": self.not_null_agent_context.conv_id,
            },
        ):
            await self.memory.gpts_memory.append_message(
                self.not_null_agent_context.conv_id, gpts_message
            )
            return True

    def _print_received_message(self, message: AgentMessage, sender: Agent):
        # print the message received
        print("\n", "-" * 80, flush=True, sep="")
        _print_name = self.name if self.name else self.role
        print(
            colored(
                sender.name if sender.name else sender.role,
                "yellow",
            ),
            "(to",
            f"{_print_name})-[{message.model_name or ''}]:\n",
            flush=True,
        )

        content = json.dumps(message.content, ensure_ascii=False)
        if content is not None:
            print(content, flush=True)

        review_info = message.review_info
        if review_info:
            name = sender.name if sender.name else sender.role
            pass_msg = "Pass" if review_info.approve else "Reject"
            review_msg = f"{pass_msg}({review_info.comments})"
            approve_print = f">>>>>>>>{name} Review info: \n{review_msg}"
            print(colored(approve_print, "green"), flush=True)

        action_report = message.action_report
        if action_report:
            name = sender.name if sender.name else sender.role
            action_msg = (
                "execution succeeded"
                if action_report.is_exe_success
                else "execution failed"
            )
            action_report_msg = f"{action_msg},\n{action_report.content}"
            action_print = f">>>>>>>>{name} Action report: \n{action_report_msg}"
            print(colored(action_print, "blue"), flush=True)

        print("\n", "-" * 80, flush=True, sep="")

    async def _a_process_received_message(self, message: AgentMessage, sender: Agent):
        valid = await self._a_append_message(message, None, sender)
        if not valid:
            raise ValueError(
                "Received message can't be converted into a valid ChatCompletion"
                " message. Either content or function_call must be provided."
            )

        self._print_received_message(message, sender)

    async def load_resource(self, question: str, is_retry_chat: bool = False):
        """Load agent bind resource."""
        if self.resource:
            resource_prompt, resource_reference = await self.resource.get_prompt(
                lang=self.language, question=question
            )
            return resource_prompt, resource_reference
        return None, None

    async def generate_resource_variables(
        self, resource_prompt: Optional[str] = None
    ) -> Dict[str, Any]:
        """Generate the resource variables."""
        out_schema: Optional[str] = ""
        if self.actions and len(self.actions) > 0:
            out_schema = self.actions[0].ai_out_schema
        if not resource_prompt:
            resource_prompt = ""
        now_time = datetime.now().strftime("%Y-%m-%d %H:%M:%S")
        return {
            "resource_prompt": resource_prompt,
            "out_schema": out_schema,
            "now_time": now_time,
        }

    def _excluded_models(
        self,
        all_models: List[str],
        order_llms: Optional[List[str]] = None,
        excluded_models: Optional[List[str]] = None,
    ):
        if not order_llms:
            order_llms = []
        if not excluded_models:
            excluded_models = []
        can_uses = []
        if order_llms and len(order_llms) > 0:
            for llm_name in order_llms:
                if llm_name in all_models and (
                    not excluded_models or llm_name not in excluded_models
                ):
                    can_uses.append(llm_name)
        else:
            for llm_name in all_models:
                if not excluded_models or llm_name not in excluded_models:
                    can_uses.append(llm_name)

        return can_uses

    def convert_to_agent_message(
        self,
        gpts_messages: List[GptsMessage],
        is_rery_chat: bool = False,
    ) -> Optional[List[AgentMessage]]:
        """Convert gptmessage to agent message."""
        oai_messages: List[AgentMessage] = []
        # Based on the current agent, all messages received are user, and all messages
        # sent are assistant.
        if not gpts_messages:
            return None
        for item in gpts_messages:
            # Message conversion, priority is given to converting execution results,
            # and only model output results will be used if not.
            oai_messages.append(
                AgentMessage(
                    message_id=item.message_id,
                    content=item.content,
                    thinking=item.thinking,
                    context=(
                        json.loads(item.context) if item.context is not None else None
                    ),
                    action_report=(
                        ActionOutput.from_dict(json.loads(item.action_report))
                        if item.action_report
                        else None
                    ),
                    name=item.sender,
                    role=item.role,
                    rounds=item.rounds,
                    model_name=item.model_name,
                    success=item.is_success,
                    show_message=item.show_message,
                )
            )
        return oai_messages

    async def _a_select_llm_model(
        self, excluded_models: Optional[List[str]] = None
    ) -> str:
        logger.info(f"_a_select_llm_model:{excluded_models}")
        try:
            llm_strategy_cls = get_llm_strategy_cls(
                self.not_null_llm_config.llm_strategy
            )
            if not llm_strategy_cls:
                raise ValueError(
                    f"Configured model policy not found {self.not_null_llm_config.llm_strategy}!"  # noqa
                )
            llm_strategy = llm_strategy_cls(
                self.not_null_llm_config.llm_client,
                self.not_null_llm_config.strategy_context,
            )

            return await llm_strategy.next_llm(excluded_models=excluded_models)
        except Exception as e:
            logger.error(f"{self.role} get next llm failed!{str(e)}")
            raise ValueError(f"Failed to allocate model service,{str(e)}!")

    def _init_reply_message(
        self,
        received_message: AgentMessage,
        rely_messages: Optional[List[AgentMessage]] = None,
    ) -> AgentMessage:
        """Create a new message from the received message.

        Initialize a new message from the received message

        Args:
            received_message(AgentMessage): The received message

        Returns:
            AgentMessage: A new message
        """
        return AgentMessage.init_new(
            content=received_message.content,
            current_goal=received_message.current_goal,
            context=received_message.context,
            rounds=received_message.rounds,
            name=self.name,
            role=self.role,
            show_message=self.show_message,
        )

    async def _a_init_reply_message(
        self,
        received_message: AgentMessage,
        rely_messages: Optional[List[AgentMessage]] = None,
    ) -> Optional[AgentMessage]:
        """Create a new message from the received message.

        If return not None, the `_init_reply_message` method will not be called.
        """
        return None

    def _convert_to_ai_message(
        self,
        gpts_messages: List[GptsMessage],
        is_rery_chat: bool = False,
    ) -> List[AgentMessage]:
        oai_messages: List[AgentMessage] = []
        # Based on the current agent, all messages received are user, and all messages
        # sent are assistant.
        for item in gpts_messages:
            if item.role:
                role = item.role
            else:
                if item.receiver == self.role:
                    role = ModelMessageRoleType.HUMAN
                elif item.sender == self.role:
                    role = ModelMessageRoleType.AI
                else:
                    continue

            # Message conversion, priority is given to converting execution results,
            # and only model output results will be used if not.
            content = item.content
            if item.action_report:
                action_out = ActionOutput.from_dict(json.loads(item.action_report))
                if is_rery_chat:
                    if action_out is not None and action_out.content:
                        content = action_out.content
                else:
                    if (
                        action_out is not None
                        and action_out.is_exe_success
                        and action_out.content is not None
                    ):
                        content = action_out.content
            oai_messages.append(
                AgentMessage(
                    content=content,
                    role=role,
                    context=(
                        json.loads(item.context) if item.context is not None else None
                    ),
                )
            )
        return oai_messages

    async def build_system_prompt(
        self,
        question: Optional[str] = None,
        most_recent_memories: Optional[str] = None,
        resource_vars: Optional[Dict] = None,
        context: Optional[Dict[str, Any]] = None,
        is_retry_chat: bool = False,
    ):
        """Build system prompt."""
        system_prompt = None
        if self.bind_prompt:
            prompt_param = {}
            if resource_vars:
                prompt_param.update(resource_vars)
            if context:
                prompt_param.update(context)
            if self.bind_prompt.template_format == "f-string":
                system_prompt = self.bind_prompt.template.format(
                    **prompt_param,
                )
            elif self.bind_prompt.template_format == "jinja2":
                system_prompt = Template(self.bind_prompt.template).render(prompt_param)
            else:
                logger.warning("Bind prompt template not exsit or  format not support!")
        if not system_prompt:
            param: Dict = context if context else {}
            system_prompt = await self.build_prompt(
                question=question,
                is_system=True,
                most_recent_memories=most_recent_memories,
                resource_vars=resource_vars,
                is_retry_chat=is_retry_chat,
                **param,
            )
        return system_prompt

    async def _load_thinking_messages(
        self,
        received_message: AgentMessage,
        sender: Agent,
        observation: Optional[str] = None,
        rely_messages: Optional[List[AgentMessage]] = None,
        historical_dialogues: Optional[List[AgentMessage]] = None,
        context: Optional[Dict[str, Any]] = None,
        is_retry_chat: bool = False,
<<<<<<< HEAD
        force_use_historical: bool = False,
=======
        current_retry_counter: Optional[int] = None,
>>>>>>> 3a00aca1
    ) -> Tuple[List[AgentMessage], Optional[Dict]]:
        question = received_message.content
        observation = observation or question
        if not question:
            raise ValueError("The received message content is empty!")
        most_recent_memories = ""
        memory_list = []
        # Read the memories according to the current observation
        memories = await self.read_memories(observation)
        if isinstance(memories, list):
            memory_list = memories
        else:
            most_recent_memories = memories
        has_memories = True if memories else False
        reply_message_str = ""
        if context is None:
            context = {}
        if rely_messages:
            copied_rely_messages = [m.copy() for m in rely_messages]
            # When directly relying on historical messages, use the execution result
            # content as a dependency
            for message in copied_rely_messages:
                action_report: Optional[ActionOutput] = message.action_report
                if action_report:
                    # TODO: Modify in-place, need to be optimized
                    message.content = action_report.content
                if message.name != self.role:
                    # TODO, use name
                    # Rely messages are not from the current agent
                    if message.role == ModelMessageRoleType.HUMAN:
                        reply_message_str += f"Question: {message.content}\n"
                    elif message.role == ModelMessageRoleType.AI:
                        reply_message_str += f"Observation: {message.content}\n"
        if reply_message_str:
            most_recent_memories += "\n" + reply_message_str
        try:
            # Load the resource prompt according to the current observation
            resource_prompt_str, resource_references = await self.load_resource(
                observation, is_retry_chat=is_retry_chat
            )
        except Exception as e:
            logger.exception(f"Load resource error！{str(e)}")
            raise ValueError(f"Load resource error！{str(e)}")

        resource_vars = await self.generate_resource_variables(resource_prompt_str)

        system_prompt = await self.build_system_prompt(
            question=question,
            most_recent_memories=most_recent_memories,
            resource_vars=resource_vars,
            context=context,
            is_retry_chat=is_retry_chat,
        )
        user_prompt = await self.build_prompt(
            question=question,
            is_system=False,
            most_recent_memories=most_recent_memories,
            resource_vars=resource_vars,
            **context,
        )

        agent_messages = []
        if system_prompt:
            agent_messages.append(
                AgentMessage(
                    content=system_prompt,
                    role=ModelMessageRoleType.SYSTEM,
                )
            )
        if (historical_dialogues and not has_memories) or force_use_historical:
            # If we can't read the memory, we need to rely on the historical dialogue
            for i in range(len(historical_dialogues)):
                if i % 2 == 0:
                    # The even number starts, and the even number is the user
                    # information
                    message = historical_dialogues[i]
                    message.role = ModelMessageRoleType.HUMAN
                    agent_messages.append(message)
                else:
                    # The odd number is AI information
                    message = historical_dialogues[i]
                    message.role = ModelMessageRoleType.AI
                    agent_messages.append(message)

        if memory_list:
            agent_messages.extend(memory_list)

        # Current user input information
        if not user_prompt and (not memory_list or not current_retry_counter):
            # The user prompt is empty, and the current retry count is 0 or the memory
            # is empty
            user_prompt = f"Observation: {observation}"
        if user_prompt:
            agent_messages.append(
                AgentMessage(
                    content=user_prompt,
                    role=ModelMessageRoleType.HUMAN,
                )
            )
        return agent_messages, resource_references


def _new_system_message(content):
    """Return the system message."""
    return [{"content": content, "role": ModelMessageRoleType.SYSTEM}]


def _is_list_of_type(lst: List[Any], type_cls: type) -> bool:
    return all(isinstance(item, type_cls) for item in lst)<|MERGE_RESOLUTION|>--- conflicted
+++ resolved
@@ -5,11 +5,8 @@
 import asyncio
 import json
 import logging
-<<<<<<< HEAD
 import uuid
-=======
 import time
->>>>>>> 3a00aca1
 from concurrent.futures import Executor, ThreadPoolExecutor
 from datetime import datetime
 from typing import Any, Callable, Dict, List, Optional, Tuple, Type, final
@@ -804,13 +801,9 @@
     ) -> bool:
         gpts_message: GptsMessage = GptsMessage(
             conv_id=self.not_null_agent_context.conv_id,
-            message_id=message.message_id if message.message_id else uuid.uuid4().hex,
             sender=sender.role,
-            sender_name=sender.name,
             receiver=self.role,
-            receiver_name=self.name,
             role=role,
-            avatar=sender.avatar,
             rounds=message.rounds,
             is_success=message.success,
             app_code=(
@@ -1144,11 +1137,8 @@
         historical_dialogues: Optional[List[AgentMessage]] = None,
         context: Optional[Dict[str, Any]] = None,
         is_retry_chat: bool = False,
-<<<<<<< HEAD
         force_use_historical: bool = False,
-=======
         current_retry_counter: Optional[int] = None,
->>>>>>> 3a00aca1
     ) -> Tuple[List[AgentMessage], Optional[Dict]]:
         question = received_message.content
         observation = observation or question
