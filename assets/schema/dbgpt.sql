--- conflicted
+++ resolved
@@ -349,16 +349,10 @@
   `category` varchar(32) DEFAULT 'common' COMMENT 'Variable category(common or secret)',
   `encryption_method` varchar(32) DEFAULT NULL COMMENT 'Variable encryption method(fernet, simple, rsa, aes)',
   `salt` varchar(128) DEFAULT NULL COMMENT 'Variable salt',
-<<<<<<< HEAD
-  `scope` varchar(32) DEFAULT 'global' COMMENT 'Variable scope(global,flow,app,agent,datasource,flow:uid, flow:dag_name,agent:agent_name) etc',
-  `scope_key` varchar(256) DEFAULT NULL COMMENT 'Variable scope key, default is empty, for scope is "flow:uid", the scope_key is uid of flow',
-  `enabled` int DEFAULT 1 COMMENT 'Variable enabled, 0: disabled, 1: enabled',
-=======
   `scope` varchar(32) DEFAULT 'global' COMMENT 'Variable scope(global,flow,app,agent,datasource,flow_priv,agent_priv, ""etc)',
   `scope_key` varchar(256) DEFAULT NULL COMMENT 'Variable scope key, default is empty, for scope is "flow_priv", the scope_key is dag id of flow',
   `enabled` int DEFAULT 1 COMMENT 'Variable enabled, 0: disabled, 1: enabled',
   `description` text DEFAULT NULL COMMENT 'Variable description',
->>>>>>> 9502251c
   `user_name` varchar(128) DEFAULT NULL COMMENT 'User name',
   `sys_code` varchar(128) DEFAULT NULL COMMENT 'System code',
   `gmt_created` datetime DEFAULT CURRENT_TIMESTAMP COMMENT 'Record creation time',
