torch==2.0.0
aiohttp==3.8.4
aiosignal==1.3.1
async-timeout==4.0.2
attrs==22.2.0
cchardet==2.1.7
chardet==5.1.0
# contourpy==1.0.7
# cycler==0.11.0
filelock==3.9.0
fonttools==4.38.0
frozenlist==1.3.3
huggingface-hub==0.14.1
importlib-resources==5.12.0

sqlparse==0.4.4
# kiwisolver==1.4.4
# matplotlib==3.7.1
multidict==6.0.4
packaging==23.0
psutil==5.9.4
# pycocotools==2.0.6
# pyparsing==3.0.9
python-dateutil==2.8.2
pyyaml==6.0
tokenizers==0.13.2
tqdm==4.64.1
transformers>=4.31.0
transformers_stream_generator
# timm==0.6.13
spacy==3.5.3
webdataset==0.2.48
yarl==1.8.2
zipp==3.14.0
omegaconf==2.3.0
opencv-python==4.7.0.72
iopath==0.1.10
tenacity==8.2.2
peft
pycocoevalcap
cpm_kernels
umap-learn
<<<<<<< HEAD
notebook
wandb
llama-index==0.5.27
=======
# notebook
gradio==3.23
gradio-client==0.0.8
# wandb
# llama-index==0.5.27
>>>>>>> 77bff021

# TODO move bitsandbytes to optional
bitsandbytes
accelerate>=0.20.3

unstructured==0.6.3
gpt4all==0.3.0
diskcache==5.6.1

auto-gpt-plugin-template
pymdown-extensions
gTTS==2.3.1
langchain
nltk
python-dotenv==1.0.0

vcrpy
chromadb==0.3.22
markdown2
colorama
playsound
distro
pypdf
weaviate-client
bardapi==0.1.29

# database

# TODO moved to optional dependencies
pymysql
duckdb
duckdb-engine<|MERGE_RESOLUTION|>--- conflicted
+++ resolved
@@ -40,17 +40,11 @@
 pycocoevalcap
 cpm_kernels
 umap-learn
-<<<<<<< HEAD
-notebook
-wandb
-llama-index==0.5.27
-=======
 # notebook
 gradio==3.23
 gradio-client==0.0.8
 # wandb
 # llama-index==0.5.27
->>>>>>> 77bff021
 
 # TODO move bitsandbytes to optional
 bitsandbytes
