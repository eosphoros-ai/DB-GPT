import ChatHeader from '@/new-components/chat/header/ChatHeader';
import { ChatContentContext } from '@/pages/chat';
import { VerticalAlignBottomOutlined, VerticalAlignTopOutlined } from '@ant-design/icons';
import dynamic from 'next/dynamic';
import React, {
  forwardRef,
  useCallback,
  useContext,
  useEffect,
  useImperativeHandle,
  useMemo,
  useRef,
  useState,
} from 'react';

const ChatCompletion = dynamic(() => import('@/new-components/chat/content/ChatCompletion'), { ssr: false });

// eslint-disable-next-line no-empty-pattern
const ChatContentContainer = ({ className }: { className?: string }, ref: React.ForwardedRef<any>) => {
  const scrollRef = useRef<HTMLDivElement>(null);
  const [isScrollToTop, setIsScrollToTop] = useState<boolean>(false);
  const [showScrollButtons, setShowScrollButtons] = useState<boolean>(false);
  const [isAtTop, setIsAtTop] = useState<boolean>(true);
  const [isAtBottom, setIsAtBottom] = useState<boolean>(false);
  const { history } = useContext(ChatContentContext);
  const allowAutoScroll = useRef<boolean>(true);
  const animationFrameRef = useRef<number | null>(null);

  useImperativeHandle(ref, () => {
    return scrollRef.current;
  });

  const handleScroll = useCallback(() => {
    if (!scrollRef.current) return;

    const container = scrollRef.current;
    const scrollTop = container.scrollTop;
    const scrollHeight = container.scrollHeight;
    const clientHeight = container.clientHeight;
    const buffer = 20;

    // Check Scroll direction
    const lastScrollTop = Number(container?.dataset?.lastScrollTop) || 0;
    const direction = scrollTop > lastScrollTop ? 'down' : 'up';
    container.dataset.lastScrollTop = String(scrollTop);
    // only allow auto scroll when user is near bottom
    allowAutoScroll.current = direction === 'down';

    // Check if we're at the top
    setIsAtTop(scrollTop <= buffer);

    // Check if we're at the bottom
    setIsAtBottom(scrollTop + clientHeight >= scrollHeight - buffer);

    // Header visibility
    if (scrollTop >= 42 + 32) {
      setIsScrollToTop(true);
    } else {
      setIsScrollToTop(false);
    }

    // Show scroll buttons when content is scrollable
    const isScrollable = scrollHeight > clientHeight;
    setShowScrollButtons(isScrollable);
  }, []);

  useEffect(() => {
    const currentScrollRef = scrollRef.current;
    if (currentScrollRef) {
      currentScrollRef.addEventListener('scroll', handleScroll);

      // Check initially if content is scrollable
      const isScrollable = currentScrollRef.scrollHeight > currentScrollRef.clientHeight;
      setShowScrollButtons(isScrollable);
    }

    return () => {
      if (currentScrollRef) {
        currentScrollRef.removeEventListener('scroll', handleScroll);
      }
    };
  }, [handleScroll]);
<<<<<<< HEAD

=======
>>>>>>> 934229c8
  const scrollToBottomSmooth = useCallback((forceScroll = false) => {
    if (!scrollRef.current) return;

    // For force scroll (new messages), bypass allowAutoScroll check
    if (!forceScroll && !allowAutoScroll.current) return;

    const container = scrollRef.current;
    const { scrollTop, scrollHeight, clientHeight } = container;

    // Only auto-scroll when user is near bottom, unless force scroll is requested
    const buffer = Math.max(50, clientHeight * 0.1);
    const isNearBottom = scrollTop + clientHeight >= scrollHeight - buffer;

    if (!isNearBottom && !forceScroll) {
      return;
    }

    // Clear previous animation frame to prevent memory leaks
    if (animationFrameRef.current) {
      cancelAnimationFrame(animationFrameRef.current);
    }

    // Use requestAnimationFrame but with instant scroll to avoid animation conflicts
    animationFrameRef.current = requestAnimationFrame(() => {
      if (scrollRef.current) {
        scrollRef.current.scrollTo({
          top: scrollRef.current.scrollHeight,
          behavior: forceScroll ? 'smooth' : 'auto', // Smooth only for new messages, instant for streaming
        });
      }
      animationFrameRef.current = null;
    });
  }, []);

  // Optimize last message tracking to reduce unnecessary re-renders
  const lastMessage = useMemo(() => {
    const last = history[history.length - 1];
    return last ? { context: last.context, thinking: last.thinking } : null;
<<<<<<< HEAD
  }, [history]);

  // Track previous history length to detect new messages
=======
  }, [history]); // Track previous history length to detect new messages
>>>>>>> 934229c8
  const prevHistoryLengthRef = useRef(history.length);

  useEffect(() => {
    const currentHistoryLength = history.length;
    const isNewMessage = currentHistoryLength > prevHistoryLengthRef.current;

    if (isNewMessage) {
      // Force scroll to bottom when new message is added
      scrollToBottomSmooth(true);
      prevHistoryLengthRef.current = currentHistoryLength;
    } else {
      // For streaming content updates, only scroll if user is near bottom
      scrollToBottomSmooth(false);
    }
  }, [history.length, scrollToBottomSmooth]);

  // Handle streaming content updates separately to avoid multiple scroll calls
  useEffect(() => {
    // Only trigger scroll for content changes, not for new messages
    if (history.length === prevHistoryLengthRef.current) {
      scrollToBottomSmooth(false);
    }
  }, [lastMessage?.context, lastMessage?.thinking, history.length, scrollToBottomSmooth]);

  // Cleanup animation frame on unmount
  useEffect(() => {
    return () => {
      if (animationFrameRef.current) {
        cancelAnimationFrame(animationFrameRef.current);
      }
    };
  }, []);
<<<<<<< HEAD

=======
>>>>>>> 934229c8
  const scrollToTop = useCallback(() => {
    if (scrollRef.current) {
      scrollRef.current.scrollTo({
        top: 0,
        behavior: 'smooth',
      });
    }
  }, []);

  const scrollToBottom = useCallback(() => {
    if (scrollRef.current) {
      scrollRef.current.scrollTo({
        top: scrollRef.current.scrollHeight,
        behavior: 'smooth',
      });
    }
  }, []);

  return (
    <div className={`flex flex-1 overflow-hidden relative ${className || ''}`}>
      <div ref={scrollRef} className='h-full w-full mx-auto overflow-y-auto'>
        <ChatHeader isScrollToTop={isScrollToTop} />
        <ChatCompletion />
      </div>

      {showScrollButtons && (
        <div className='absolute right-4 md:right-6 bottom-[120px] md:bottom-[100px] flex flex-col gap-2 z-[999]'>
          {!isAtTop && (
            <button
              onClick={scrollToTop}
              className='w-9 h-9 md:w-10 md:h-10 bg-white dark:bg-[rgba(255,255,255,0.2)] border border-gray-200 dark:border-[rgba(255,255,255,0.2)] rounded-full flex items-center justify-center shadow-md hover:shadow-lg transition-all duration-200'
              aria-label='Scroll to top'
            >
              <VerticalAlignTopOutlined className='text-[#525964] dark:text-[rgba(255,255,255,0.85)] text-sm md:text-base' />
            </button>
          )}
          {!isAtBottom && (
            <button
              onClick={scrollToBottom}
              className='w-9 h-9 md:w-10 md:h-10 bg-white dark:bg-[rgba(255,255,255,0.2)] border border-gray-200 dark:border-[rgba(255,255,255,0.2)] rounded-full flex items-center justify-center shadow-md hover:shadow-lg transition-all duration-200'
              aria-label='Scroll to bottom'
            >
              <VerticalAlignBottomOutlined className='text-[#525964] dark:text-[rgba(255,255,255,0.85)] text-sm md:text-base' />
            </button>
          )}
        </div>
      )}
    </div>
  );
};

export default forwardRef(ChatContentContainer);<|MERGE_RESOLUTION|>--- conflicted
+++ resolved
@@ -80,10 +80,6 @@
       }
     };
   }, [handleScroll]);
-<<<<<<< HEAD
-
-=======
->>>>>>> 934229c8
   const scrollToBottomSmooth = useCallback((forceScroll = false) => {
     if (!scrollRef.current) return;
 
@@ -122,13 +118,7 @@
   const lastMessage = useMemo(() => {
     const last = history[history.length - 1];
     return last ? { context: last.context, thinking: last.thinking } : null;
-<<<<<<< HEAD
-  }, [history]);
-
-  // Track previous history length to detect new messages
-=======
   }, [history]); // Track previous history length to detect new messages
->>>>>>> 934229c8
   const prevHistoryLengthRef = useRef(history.length);
 
   useEffect(() => {
@@ -161,10 +151,6 @@
       }
     };
   }, []);
-<<<<<<< HEAD
-
-=======
->>>>>>> 934229c8
   const scrollToTop = useCallback(() => {
     if (scrollRef.current) {
       scrollRef.current.scrollTo({
