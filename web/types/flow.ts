import { File } from 'buffer';
import { Node } from 'reactflow';

export type FlowState = 'deployed' | 'developing' | 'initializing' | 'testing' | 'disabled' | 'running' | 'load_failed';

export type IFlowUpdateParam = {
  name: string;
  label: string;
  editable: boolean;
  deploy?: boolean;
  description: string;
  uid?: string;
  flow_data?: IFlowData;
  state?: FlowState;
};

export type IFlowRefreshParams = {
  id: string;
  type_name: string;
  type_cls: string;
  flow_type: 'resource' | 'operator';
  refresh: {
    name: string;
    depends?: Array<{
      name: string;
      value: any;
      has_value: boolean;
    }>;
  }[];
};

export type IFlow = {
  dag_id: string;
  gmt_created: string;
  uid: string;
  name: string;
  label: string;
  editable: boolean;
  description: string;
  flow_data: IFlowData;
  source: string;
  gmt_modified?: string;
  admins?: string[];
  nick_name: string;
  state?: FlowState;
  error_message?: string;
};

export interface IFlowResponse {
  items: IFlow[];
  total_count: number;
  total_pages: number;
  page: number;
  page_size: number;
}

export type IFlowNodeParameter = {
  id: string;
  type_name: string;
  type_cls: string;
  label: string;
  name: string;
  category: string;
  optional: boolean;
  default?: any;
  placeholder?: any;
  description: string;
  options?: any;
  value: any;
  is_list?: boolean;
  ui: IFlowNodeParameterUI;
};

export type IFlowNodeParameterUI = {
  ui_type: string;
  language: string;
  file_types: string;
  action: string;
  attr: {
    disabled: boolean;
    [key: string]: any;
  };
  editor?: {
    width: number;
    height: number;
  };
  show_input?: boolean;
  refresh?: boolean;
  refresh_depends?: string[];
};

export type IFlowNodeInput = {
  type_name: string;
  type_cls: string;
  label: string;
  name: string;
  description: string;
  id: string;
  optional?: boolean | undefined;
  value: any;
  is_list?: boolean;
};

export type IFlowNodeOutput = {
  type_name: string;
  type_cls: string;
  label: string;
  name: string;
  description: string;
  id: string;
  optional?: boolean | undefined;
  is_list?: boolean;
};

export type IFlowNode = Node & {
  type_name: string;
  type_cls: string;
  parent_cls?: string; // resource have this key
  label: string;
  name: string;
  description: string;
  category: string;
  category_label: string;
  flow_type: 'resource' | 'operator';
  icon?: string;
  documentation_url?: null;
  id: string;
  tags?: any;
  parameters: Array<IFlowNodeParameter>;
  inputs: Array<IFlowNodeInput>;
  outputs: Array<IFlowNodeOutput>;
  version: string;
  invalid?: boolean;
};

interface Position {
  x: number;
  y: number;
  zoom: number;
}

// flodata, the data of the flow
export type IFlowDataNode = {
  width: number;
  height: number;
  id: string;
  position: Position;
  position_absolute?: Position;
  positionAbsolute?: Position;
  data: IFlowNode;
  type: string;
};

export type IFlowDataEdge = {
  source: string;
  target: string;
  source_handle?: string;
  sourceHandle?: string;
  target_handle?: string;
  targetHandle?: string;
  id: string;
  type: string;
};

export type IFlowDataViewport = {
  x: number;
  y: number;
  zoom: number;
};

export type IFlowData = {
  nodes: Array<IFlowDataNode>;
  edges: Array<IFlowDataEdge>;
  viewport: IFlowDataViewport;
};

<<<<<<< HEAD
export interface UpdateFLowAdminsParams {
  uid: string;
  admins: string[];
}
=======
export type IFlowExportParams = {
  uid: string;
  export_type?: 'json' | 'dbgpts';
  format?: 'json' | 'file';
  file_name?: string;
  user_name?: string;
  sys_code?: string;
};

export type IFlowImportParams = {
  file: File;
  save_flow?: boolean;
};

export type IUploadFileRequestParams = {
  files: Array<File>;
  user_name?: string;
  sys_code?: string;
};

export type IUploadFileResponse = {
  file_name: string;
  file_id: string;
  bucket: string;
  uri?: string;
};
>>>>>>> bef46d84
<|MERGE_RESOLUTION|>--- conflicted
+++ resolved
@@ -174,12 +174,6 @@
   viewport: IFlowDataViewport;
 };
 
-<<<<<<< HEAD
-export interface UpdateFLowAdminsParams {
-  uid: string;
-  admins: string[];
-}
-=======
 export type IFlowExportParams = {
   uid: string;
   export_type?: 'json' | 'dbgpts';
@@ -205,5 +199,4 @@
   file_id: string;
   bucket: string;
   uri?: string;
-};
->>>>>>> bef46d84
+};