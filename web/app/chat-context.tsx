import { createContext, useEffect, useMemo, useState } from 'react';
import { apiInterceptors, getDialogueList, getUsableModels } from '@/client/api';
import { useRequest } from 'ahooks';
import { ChatHistoryResponse, DialogueListResponse, IChatDialogueSchema } from '@/types/chat';
import { useSearchParams } from 'next/navigation';
import { STORAGE_THEME_KEY } from '@/utils';

type ThemeMode = 'dark' | 'light';

interface IChatContext {
  mode: ThemeMode;
  isContract?: boolean;
  isMenuExpand?: boolean;
  scene: IChatDialogueSchema['chat_mode'];
  chatId: string;
  model: string;
  dbParam?: string;
  modelList: Array<string>;
  agent: string;
  dialogueList?: DialogueListResponse;
<<<<<<< HEAD
  setAgent?: (val: string) => void;
=======
  setMode: (mode: ThemeMode) => void;
  setAgentList?: (val: string[]) => void;
>>>>>>> 99ea6ac1
  setModel: (val: string) => void;
  setIsContract: (val: boolean) => void;
  setIsMenuExpand: (val: boolean) => void;
  setDbParam: (val: string) => void;
  queryDialogueList: () => void;
  refreshDialogList: () => void;
  currentDialogue?: DialogueListResponse[0];
  history: ChatHistoryResponse;
  setHistory: (val: ChatHistoryResponse) => void;
  docId?: number;
  setDocId: (docId: number) => void;
}

function getDefaultTheme(): ThemeMode {
  const theme = localStorage.getItem(STORAGE_THEME_KEY) as ThemeMode;
  if (theme) return theme;
  return window.matchMedia('(prefers-color-scheme: dark)').matches ? 'dark' : 'light';
}

const ChatContext = createContext<IChatContext>({
  mode: 'light',
  scene: '',
  chatId: '',
  modelList: [],
  model: '',
  dbParam: undefined,
  dialogueList: [],
  agent: '',
  setAgent: () => {},
  setModel: () => {},
  setIsContract: () => {},
  setIsMenuExpand: () => {},
  setDbParam: () => void 0,
  queryDialogueList: () => {},
  refreshDialogList: () => {},
  setMode: () => void 0,
  history: [],
  setHistory: () => {},
  docId: undefined,
  setDocId: () => {},
});

const ChatContextProvider = ({ children }: { children: React.ReactElement }) => {
  const searchParams = useSearchParams();
  const chatId = searchParams?.get('id') ?? '';
  const scene = searchParams?.get('scene') ?? '';
  const db_param = searchParams?.get('db_param') ?? '';

  const [isContract, setIsContract] = useState(false);
  const [model, setModel] = useState<string>('');
  const [isMenuExpand, setIsMenuExpand] = useState<boolean>(scene !== 'chat_dashboard');
  const [dbParam, setDbParam] = useState<string>(db_param);
  const [agent, setAgent] = useState<string>('');
  const [history, setHistory] = useState<ChatHistoryResponse>([]);
  const [docId, setDocId] = useState<number>();
  const [mode, setMode] = useState<ThemeMode>();

  const {
    run: queryDialogueList,
    data: dialogueList = [],
    refresh: refreshDialogList,
  } = useRequest(
    async () => {
      const [, res] = await apiInterceptors(getDialogueList());
      return res ?? [];
    },
    {
      manual: true,
    },
  );

  const { data: modelList = [] } = useRequest(async () => {
    const [, res] = await apiInterceptors(getUsableModels());
    return res ?? [];
  });

  useEffect(() => {
    setMode(getDefaultTheme());
  }, []);

  useEffect(() => {
    setModel(modelList[0]);
  }, [modelList, modelList?.length]);

  const currentDialogue = useMemo(() => dialogueList.find((item: any) => item.conv_uid === chatId), [chatId, dialogueList]);
  const contextValue = {
    isContract,
    isMenuExpand,
    scene,
    chatId,
    modelList,
    model,
    dbParam: dbParam || db_param,
    dialogueList,
<<<<<<< HEAD
    agent,
    setAgent,
=======
    agentList,
    mode,
    setMode,
    setAgentList,
>>>>>>> 99ea6ac1
    setModel,
    setIsContract,
    setIsMenuExpand,
    setDbParam,
    queryDialogueList,
    refreshDialogList,
    currentDialogue,
    history,
    setHistory,
    docId,
    setDocId,
  };
  return <ChatContext.Provider value={contextValue}>{children}</ChatContext.Provider>;
};

export { ChatContext, ChatContextProvider };<|MERGE_RESOLUTION|>--- conflicted
+++ resolved
@@ -18,12 +18,8 @@
   modelList: Array<string>;
   agent: string;
   dialogueList?: DialogueListResponse;
-<<<<<<< HEAD
   setAgent?: (val: string) => void;
-=======
   setMode: (mode: ThemeMode) => void;
-  setAgentList?: (val: string[]) => void;
->>>>>>> 99ea6ac1
   setModel: (val: string) => void;
   setIsContract: (val: boolean) => void;
   setIsMenuExpand: (val: boolean) => void;
@@ -118,15 +114,10 @@
     model,
     dbParam: dbParam || db_param,
     dialogueList,
-<<<<<<< HEAD
     agent,
     setAgent,
-=======
-    agentList,
     mode,
     setMode,
-    setAgentList,
->>>>>>> 99ea6ac1
     setModel,
     setIsContract,
     setIsMenuExpand,
