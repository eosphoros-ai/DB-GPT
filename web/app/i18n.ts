--- conflicted
+++ resolved
@@ -98,7 +98,6 @@
   stop_model_success: 'Stop model success',
   create_model: 'Create Model',
   model_select_tips: 'Please select a model',
-  language_select_tips: 'Please select a language',
   submit: 'Submit',
   close: 'Close',
   start_model_success: 'Start model success',
@@ -195,14 +194,7 @@
   flow_description_required: 'Please enter the flow description',
   save_flow_success: 'Save flow success',
   delete_flow_confirm: 'Are you sure you want to delete this flow?',
-<<<<<<< HEAD
-  App: 'App',
-  team_modal: 'Team Modal',
-  team_modal_select_tips: 'Please select a team modal',
-  add_resource: 'Add Resource'
-=======
   related_nodes: 'Related Nodes',
->>>>>>> 163cb0d3
 } as const;
 
 export type I18nKeys = keyof typeof en;
@@ -403,15 +395,7 @@
   flow_description_required: '请输入工作流描述',
   save_flow_success: '保存工作流成功',
   delete_flow_confirm: '确定删除该工作流吗？',
-<<<<<<< HEAD
-  App: '应用',
-  language_select_tips: '请选择语言',
-  team_modal: '组织模式',
-  team_modal_select_tips: '请选择组织模式',
-  add_resource: '添加资源'
-=======
   related_nodes: '关联节点',
->>>>>>> 163cb0d3
 } as const;
 
 i18n.use(initReactI18next).init({
