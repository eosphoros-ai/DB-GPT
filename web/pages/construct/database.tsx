import { ChatContext } from '@/app/chat-context';
import { apiInterceptors, getDbList, getDbSupportType, newDialogue, postDbDelete } from '@/client/api';
import MuiLoading from '@/components/common/loading';
import GPTCard from '@/components/common/gpt-card';
import FormDialog from '@/components/database/form-dialog';
import BlurredCard, { ChatButton, InnerDropdown } from '@/new-components/common/blurredCard';
import ConstructLayout from '@/new-components/layout/Construct';
import { DBOption, DBType, DbListResponse, DbSupportTypeResponse, IChatDbSchema } from '@/types/db';
import { dbMapper } from '@/utils';
import { DeleteFilled, EditFilled, PlusOutlined } from '@ant-design/icons';
import { useAsyncEffect } from 'ahooks';
import { Button, Card, Drawer, Empty, Modal, Badge, message } from 'antd';
import { useRouter } from 'next/router';
import { useContext, useMemo, useState } from 'react';
import { useTranslation } from 'react-i18next';

type DBItem = DbListResponse[0];

export function isFileDb(dbTypeList: DBOption[], dbType: DBType) {
  return dbTypeList.find(item => item.value === dbType)?.isFileDb;
}

function Database() {
  const { setCurrentDialogInfo } = useContext(ChatContext);
  const { t } = useTranslation();
  const router = useRouter();

  const [dbList, setDbList] = useState<DbListResponse>([]);
  const [dbSupportList, setDbSupportList] = useState<DbSupportTypeResponse>([]);
  const [loading, setLoading] = useState(false);
  const [modal, setModal] = useState<{
    open: boolean;
    info?: DBItem;
    dbType?: DBType;
  }>({ open: false });
  const [draw, setDraw] = useState<{
    open: boolean;
    dbList?: DbListResponse;
    name?: string;
    type?: DBType;
  }>({ open: false });

  const getDbSupportList = async () => {
    const [, data] = await apiInterceptors(getDbSupportType());
    setDbSupportList(data ?? []);
  };

  const refreshDbList = async () => {
    setLoading(true);
    const [, data] = await apiInterceptors(getDbList());
    setDbList(data ?? []);
    setLoading(false);
  };

  const dbTypeList = useMemo(() => {
    const supportDbList = dbSupportList.map(item => {
      const { db_type, is_file_db } = item;

      return { ...dbMapper[db_type], value: db_type, isFileDb: is_file_db };
    }) as DBOption[];
    const unSupportDbList = Object.keys(dbMapper)
      .filter(item => !supportDbList.some(db => db.value === item))
      .map(item => ({
        ...dbMapper[item],
        value: dbMapper[item].label,
        disabled: true,
      })) as DBOption[];
    return [...supportDbList, ...unSupportDbList];
  }, [dbSupportList]);

  const onModify = (item: DBItem) => {
    setModal({ open: true, info: item });
  };

  const onDelete = (item: DBItem) => {
    Modal.confirm({
      title: 'Tips',
      content: `Do you Want to delete the ${item.db_name}?`,
      onOk() {
        return new Promise<void>((resolve, reject) => {
          handleDelete(item.db_name, resolve, reject);
        });
      },
    });
  };

  const handleDelete = async (dbName: string, resolve: () => void, reject: () => void) => {
    try {
      const [err] = await apiInterceptors(postDbDelete(dbName));
      if (err) {
        message.error(err.message);
        reject();
        return;
      }
      message.success('success');
      refreshDbList();
      resolve();
    } catch {
      reject();
    }
  };

  const dbListByType = useMemo(() => {
    const mapper = dbTypeList.reduce(
      (acc, item) => {
        acc[item.value] = dbList.filter(dbConn => dbConn.db_type === item.value);
        return acc;
      },
      {} as Record<DBType, DbListResponse>,
    );
    return mapper;
  }, [dbList, dbTypeList]);

  useAsyncEffect(async () => {
    await refreshDbList();
    await getDbSupportList();
  }, []);

  // const handleDbTypeClick = (info: DBOption) => {
  //   const dbItems = dbList.filter(item => item.db_type === info.value);
  //   setDraw({
  //     open: true,
  //     dbList: dbItems,
  //     name: info.label,
  //     type: info.value,
  //   });
  // };

  const handleChat = async (item: IChatDbSchema) => {
    const [, data] = await apiInterceptors(
      newDialogue({
        chat_mode: 'chat_with_db_execute',
      }),
    );
    // 知识库对话都默认私有知识库应用下
    if (data?.conv_uid) {
      setCurrentDialogInfo?.({
        chat_scene: data.chat_mode,
        app_code: data.chat_mode,
      });
      localStorage.setItem(
        'cur_dialog_info',
        JSON.stringify({
          chat_scene: data.chat_mode,
          app_code: data.chat_mode,
        }),
      );
      router.push(`/chat?scene=chat_with_db_execute&id=${data?.conv_uid}&db_name=${item.db_name}`);
    }
  };

  return (
    <ConstructLayout>
      <div className='relative min-h-full overflow-y-auto px-6 max-h-[90vh]'>
        <MuiLoading visible={loading} />
        <div className='flex justify-between items-center mb-6'>
          <div className='flex items-center gap-4'>
            {/* <Input
              variant="filled"
              prefix={<SearchOutlined />}
              placeholder={t('please_enter_the_keywords')}
              // onChange={onSearch}
              // onPressEnter={onSearch}
              allowClear
              className="w-[230px] h-[40px] border-1 border-white backdrop-filter backdrop-blur-lg bg-white bg-opacity-30 dark:border-[#6f7f95] dark:bg-[#6f7f95] dark:bg-opacity-60"
            /> */}
          </div>

          <div className='flex items-center gap-4'>
            <Button
              className='border-none text-white bg-button-gradient'
              icon={<PlusOutlined />}
              onClick={() => {
                setModal({ open: true });
              }}
            >
              {t('Add_Datasource')}
            </Button>
          </div>
        </div>

<<<<<<< HEAD
        <div className='flex flex-wrap mx-[-8px]'>
          {dbList.map(item => {
            const targetDBType = dbTypeList.find(i => i?.value?.toLowerCase() === item.db_type);
            return (
              <BlurredCard
                description={item.db_path ?? ''}
                name={item.db_name}
                key={item.db_name}
                logo={targetDBType?.icon}
                RightTop={
                  <InnerDropdown
                    menu={{
                      items: [
                        {
                          key: 'del',
                          label: (
                            <span
                              className='text-red-400'
                              onClick={() => {
                                onDelete(item);
                              }}
                            >
                              {t('Delete_Btn')}
                            </span>
                          ),
                        },
                      ],
                    }}
                  />
                }
                rightTopHover={false}
                Tags={
                  <div>
                    <Tag>{item.db_type}</Tag>
                  </div>
                }
                RightBottom={
                  <ChatButton
                    text={t('start_chat')}
                    onClick={() => {
                      handleChat(item);
                    }}
                  />
                }
                onClick={() => {
                  // if (targetDBType?.disabled) return;
                  // handleDbTypeClick(targetDBType);
                  onModify(item);
                }}
              />
=======
        <div className="flex flex-wrap mx-[-8px] gap-2 md:gap-4">
          {dbTypeList.map((item) => {
            return (
              <Badge key={item.value} count={dbListByType[item.value]?.length} className="min-h-fit">
                <GPTCard
                  className="h-full"
                  title={item.label}
                  desc={item.desc ?? ''}
                  disabled={item.disabled}
                  icon={item.icon}
                  onClick={() => {
                    if (item.disabled) return;
                    handleDbTypeClick(item);
                  }}
                />
              </Badge>
              // <BlurredCard
              //   description={item.db_path ?? ''}
              //   name={item.db_name}
              //   key={item.db_name}
              //   logo={targetDBType?.icon}
              //   RightTop={
              //     <InnerDropdown
              //       menu={{
              //         items: [
              //           {
              //             key: 'del',
              //             label: (
              //               <span
              //                 className="text-red-400"
              //                 onClick={() => {
              //                   onDelete(item);
              //                 }}
              //               >
              //                 {t('Delete_Btn')}
              //               </span>
              //             ),
              //           },
              //         ],
              //       }}
              //     />
              //   }
              //   rightTopHover={false}
              //   Tags={
              //     <div>
              //       <Tag>{item.db_type}</Tag>
              //     </div>
              //   }
              //   RightBottom={
              //     <ChatButton
              //       text={t('start_chat')}
              //       onClick={() => {
              //         handleChat(item);
              //       }}
              //     />
              //   }
              //   onClick={() => {
              //     // if (targetDBType?.disabled) return;
              //     // handleDbTypeClick(targetDBType);
              //     onModify(item);
              //   }}
              // />
>>>>>>> f8665807
            );
          })}
        </div>
        <FormDialog
          open={modal.open}
          dbTypeList={dbTypeList}
          choiceDBType={modal.dbType}
          editValue={modal.info}
          dbNames={dbList.map(item => item.db_name)}
          onSuccess={() => {
            setModal({ open: false });
            refreshDbList();
          }}
          onClose={() => {
            setModal({ open: false });
          }}
        />
        <Drawer
          title={draw.name}
          placement='right'
          onClose={() => {
            setDraw({ open: false });
          }}
          open={draw.open}
        >
          {draw.type && dbListByType[draw.type] && dbListByType[draw.type].length ? (
            <>
              <Button
                type='primary'
                className='mb-4 flex items-center'
                icon={<PlusOutlined />}
                onClick={() => {
                  setModal({ open: true, dbType: draw.type });
                }}
              >
                Create
              </Button>
              {dbListByType[draw.type].map(item => (
                <Card
                  key={item.db_name}
                  title={item.db_name}
                  extra={
                    <>
                      <EditFilled
                        className='mr-2'
                        style={{ color: '#1b7eff' }}
                        onClick={() => {
                          onModify(item);
                        }}
                      />
                      <DeleteFilled
                        style={{ color: '#ff1b2e' }}
                        onClick={() => {
                          onDelete(item);
                        }}
                      />
                    </>
                  }
                  className='mb-4'
                >
                  {item.db_path ? (
                    <p>path: {item.db_path}</p>
                  ) : (
                    <>
                      <p>host: {item.db_host}</p>
                      <p>username: {item.db_user}</p>
                      <p>port: {item.db_port}</p>
                    </>
                  )}
                  <p>remark: {item.comment}</p>
                </Card>
              ))}
            </>
          ) : (
            <Empty image={Empty.PRESENTED_IMAGE_DEFAULT}>
              <Button
                type='primary'
                className='flex items-center mx-auto'
                icon={<PlusOutlined />}
                onClick={() => {
                  setModal({ open: true, dbType: draw.type });
                }}
              >
                Create Now
              </Button>
            </Empty>
          )}
        </Drawer>
      </div>
    </ConstructLayout>
  );
}

export default Database;<|MERGE_RESOLUTION|>--- conflicted
+++ resolved
@@ -1,15 +1,14 @@
 import { ChatContext } from '@/app/chat-context';
 import { apiInterceptors, getDbList, getDbSupportType, newDialogue, postDbDelete } from '@/client/api';
+import GPTCard from '@/components/common/gpt-card';
 import MuiLoading from '@/components/common/loading';
-import GPTCard from '@/components/common/gpt-card';
 import FormDialog from '@/components/database/form-dialog';
-import BlurredCard, { ChatButton, InnerDropdown } from '@/new-components/common/blurredCard';
 import ConstructLayout from '@/new-components/layout/Construct';
 import { DBOption, DBType, DbListResponse, DbSupportTypeResponse, IChatDbSchema } from '@/types/db';
 import { dbMapper } from '@/utils';
 import { DeleteFilled, EditFilled, PlusOutlined } from '@ant-design/icons';
 import { useAsyncEffect } from 'ahooks';
-import { Button, Card, Drawer, Empty, Modal, Badge, message } from 'antd';
+import { Badge, Button, Card, Drawer, Empty, Modal, message } from 'antd';
 import { useRouter } from 'next/router';
 import { useContext, useMemo, useState } from 'react';
 import { useTranslation } from 'react-i18next';
@@ -116,15 +115,15 @@
     await getDbSupportList();
   }, []);
 
-  // const handleDbTypeClick = (info: DBOption) => {
-  //   const dbItems = dbList.filter(item => item.db_type === info.value);
-  //   setDraw({
-  //     open: true,
-  //     dbList: dbItems,
-  //     name: info.label,
-  //     type: info.value,
-  //   });
-  // };
+  const handleDbTypeClick = (info: DBOption) => {
+    const dbItems = dbList.filter(item => item.db_type === info.value);
+    setDraw({
+      open: true,
+      dbList: dbItems,
+      name: info.label,
+      type: info.value,
+    });
+  };
 
   const handleChat = async (item: IChatDbSchema) => {
     const [, data] = await apiInterceptors(
@@ -179,64 +178,12 @@
           </div>
         </div>
 
-<<<<<<< HEAD
-        <div className='flex flex-wrap mx-[-8px]'>
-          {dbList.map(item => {
-            const targetDBType = dbTypeList.find(i => i?.value?.toLowerCase() === item.db_type);
+        <div className='flex flex-wrap mx-[-8px] gap-2 md:gap-4'>
+          {dbTypeList.map(item => {
             return (
-              <BlurredCard
-                description={item.db_path ?? ''}
-                name={item.db_name}
-                key={item.db_name}
-                logo={targetDBType?.icon}
-                RightTop={
-                  <InnerDropdown
-                    menu={{
-                      items: [
-                        {
-                          key: 'del',
-                          label: (
-                            <span
-                              className='text-red-400'
-                              onClick={() => {
-                                onDelete(item);
-                              }}
-                            >
-                              {t('Delete_Btn')}
-                            </span>
-                          ),
-                        },
-                      ],
-                    }}
-                  />
-                }
-                rightTopHover={false}
-                Tags={
-                  <div>
-                    <Tag>{item.db_type}</Tag>
-                  </div>
-                }
-                RightBottom={
-                  <ChatButton
-                    text={t('start_chat')}
-                    onClick={() => {
-                      handleChat(item);
-                    }}
-                  />
-                }
-                onClick={() => {
-                  // if (targetDBType?.disabled) return;
-                  // handleDbTypeClick(targetDBType);
-                  onModify(item);
-                }}
-              />
-=======
-        <div className="flex flex-wrap mx-[-8px] gap-2 md:gap-4">
-          {dbTypeList.map((item) => {
-            return (
-              <Badge key={item.value} count={dbListByType[item.value]?.length} className="min-h-fit">
+              <Badge key={item.value} count={dbListByType[item.value]?.length} className='min-h-fit'>
                 <GPTCard
-                  className="h-full"
+                  className='h-full'
                   title={item.label}
                   desc={item.desc ?? ''}
                   disabled={item.disabled}
@@ -293,7 +240,6 @@
               //     onModify(item);
               //   }}
               // />
->>>>>>> f8665807
             );
           })}
         </div>
