--- conflicted
+++ resolved
@@ -1,59 +1,23 @@
-<<<<<<< HEAD
 import { ChatContext } from '@/app/chat-context';
 import { addFlow, apiInterceptors, deleteFlowById, getFlows, newDialogue } from '@/client/api';
-=======
-import BlurredCard, {
-  ChatButton,
-  InnerDropdown,
-} from '@/new-components/common/blurredCard';
-import ConstructLayout from '@/new-components/layout/Construct';
-import { ChatContext } from '@/app/chat-context';
-import {
-  apiInterceptors,
-  deleteFlowById,
-  getFlows,
-  newDialogue,
-  addFlow,
-} from '@/client/api';
->>>>>>> eb584330
 import MyEmpty from '@/components/common/MyEmpty';
 import BlurredCard, { ChatButton, InnerDropdown } from '@/new-components/common/blurredCard';
 import ConstructLayout from '@/new-components/layout/Construct';
 import { IFlow, IFlowUpdateParam } from '@/types/flow';
 import { PlusOutlined } from '@ant-design/icons';
 import { useRequest } from 'ahooks';
-<<<<<<< HEAD
-import { Button, Checkbox, Form, Input, Modal, Popconfirm, Spin, Tag, message } from 'antd';
-=======
-import {
-  Button,
-  Modal,
-  Popconfirm,
-  Spin,
-  Tag,
-  message,
-  Form,
-  Input,
-  Checkbox,
-  Pagination,
-} from 'antd';
->>>>>>> eb584330
+import { Button, Checkbox, Form, Input, Modal, Pagination, Popconfirm, Spin, Tag, message } from 'antd';
 import { t } from 'i18next';
-import { concat, debounce } from 'lodash';
 import moment from 'moment';
 import { useRouter } from 'next/router';
 import qs from 'querystring';
-import { useCallback, useContext, useEffect, useRef, useState } from 'react';
+import { useContext, useRef, useState } from 'react';
 import { useTranslation } from 'react-i18next';
 
 function Flow() {
   const router = useRouter();
   const { model } = useContext(ChatContext);
-<<<<<<< HEAD
   const [messageApi] = message.useMessage();
-=======
-  const [messageApi, contextHolder] = message.useMessage();
->>>>>>> eb584330
   const [form] = Form.useForm<Pick<IFlow, 'label' | 'name'>>();
 
   const [flowList, setFlowList] = useState<Array<IFlow>>([]);
@@ -62,10 +26,6 @@
   const [deploy, setDeploy] = useState(false);
   const [editable, setEditable] = useState(false);
 
-<<<<<<< HEAD
-=======
-  // 分页信息
->>>>>>> eb584330
   const totalRef = useRef<{
     current_page: number;
     total_count: number;
@@ -74,11 +34,7 @@
 
   const scrollRef = useRef<HTMLDivElement>(null);
 
-<<<<<<< HEAD
   // get flow list
-=======
-  // 获取列表
->>>>>>> eb584330
   const { run: getFlowListRun, loading } = useRequest(
     async (params: any) =>
       await apiInterceptors(
@@ -86,18 +42,14 @@
           page: 1,
           page_size: 12,
           ...params,
-        })
+        }),
       ),
     {
       cacheKey: 'query-flow-list',
       onSuccess: data => {
         const [, res] = data;
-<<<<<<< HEAD
-        setFlowList(prev => concat([...prev], res?.items || []));
-=======
         // setFlowList((prev) => concat([...prev], res?.items || []));
         setFlowList(res?.items || []);
->>>>>>> eb584330
         totalRef.current = {
           current_page: res?.page || 1,
           total_count: res?.total_count || 0,
@@ -105,7 +57,7 @@
         };
       },
       throttleWait: 300,
-    }
+    },
   );
 
   const { i18n } = useTranslation();
@@ -151,9 +103,7 @@
   // }, [loading, handleScroll, loadMoreData]);
 
   const handleChat = async (flow: IFlow) => {
-    const [, res] = await apiInterceptors(
-      newDialogue({ chat_mode: 'chat_agent' })
-    );
+    const [, res] = await apiInterceptors(newDialogue({ chat_mode: 'chat_agent' }));
     if (res) {
       const queryStr = qs.stringify({
         scene: 'chat_flow',
@@ -183,18 +133,7 @@
 
   const onFinish = async (val: { name: string; label: string }) => {
     if (!copyFlowTemp.current) return;
-<<<<<<< HEAD
-
-    const keysToRemove = ['source', 'uid', 'dag_id', 'gmt_created', 'gmt_modified', 'state'];
-
-    const params = Object.fromEntries(
-      Object.entries(copyFlowTemp.current).filter(([key]) => !keysToRemove.includes(key)),
-    );
-
-=======
-    const { source, uid, dag_id, gmt_created, gmt_modified, state, ...params } =
-      copyFlowTemp.current;
->>>>>>> eb584330
+    const { source, uid, dag_id, gmt_created, gmt_modified, state, ...params } = copyFlowTemp.current;
     const data: IFlowUpdateParam = {
       ...params,
       editable,
@@ -212,14 +151,7 @@
   return (
     <ConstructLayout>
       <Spin spinning={loading}>
-<<<<<<< HEAD
         <div className='relative h-screen w-full p-4 md:p-6 overflow-y-auto' ref={scrollRef}>
-=======
-        <div
-          className='relative h-screen w-full p-4 md:p-6 overflow-y-auto'
-          ref={scrollRef}
-        >
->>>>>>> eb584330
           <div className='flex justify-between items-center mb-6'>
             <div className='flex items-center gap-4'>
               {/* <Input
@@ -245,13 +177,8 @@
               </Button>
             </div>
           </div>
-<<<<<<< HEAD
           <div className='flex flex-wrap mx-[-8px] pb-12 justify-start items-stretch'>
             {flowList.map(flow => (
-=======
-          <div className='flex flex-wrap mx-[-8px] pb-12 justify-start items-stretch flex-1'>
-            {flowList.map((flow) => (
->>>>>>> eb584330
               <BlurredCard
                 description={flow.description}
                 name={flow.name}
@@ -279,18 +206,8 @@
                         {
                           key: 'del',
                           label: (
-<<<<<<< HEAD
                             <Popconfirm title='Are you sure to delete this flow?' onConfirm={() => deleteFlow(flow)}>
                               <span className='text-red-400'>{t('Delete_Btn')}</span>
-=======
-                            <Popconfirm
-                              title='Are you sure to delete this flow?'
-                              onConfirm={() => deleteFlow(flow)}
-                            >
-                              <span className='text-red-400'>
-                                {t('Delete_Btn')}
-                              </span>
->>>>>>> eb584330
                             </Popconfirm>
                           ),
                         },
@@ -301,27 +218,9 @@
                 rightTopHover={false}
                 Tags={
                   <div>
-<<<<<<< HEAD
                     <Tag color={flow.source === 'DBGPT-WEB' ? 'green' : 'blue'}>{flow.source}</Tag>
                     <Tag color={flow.editable ? 'green' : 'gray'}>{flow.editable ? 'Editable' : 'Can not Edit'}</Tag>
                     <Tag color={flow.state === 'load_failed' ? 'red' : flow.state === 'running' ? 'green' : 'blue'}>
-=======
-                    <Tag color={flow.source === 'DBGPT-WEB' ? 'green' : 'blue'}>
-                      {flow.source}
-                    </Tag>
-                    <Tag color={flow.editable ? 'green' : 'gray'}>
-                      {flow.editable ? 'Editable' : 'Can not Edit'}
-                    </Tag>
-                    <Tag
-                      color={
-                        flow.state === 'load_failed'
-                          ? 'red'
-                          : flow.state === 'running'
-                          ? 'green'
-                          : 'blue'
-                      }
-                    >
->>>>>>> eb584330
                       {flow.state}
                     </Tag>
                   </div>
@@ -330,13 +229,7 @@
                   <div key={i18n.language + 'flow'} className='flex gap-2'>
                     <span>{flow?.nick_name}</span>
                     <span>•</span>
-                    {flow?.gmt_modified && (
-                      <span>
-                        {moment(flow?.gmt_modified).fromNow() +
-                          ' ' +
-                          t('update')}
-                      </span>
-                    )}
+                    {flow?.gmt_modified && <span>{moment(flow?.gmt_modified).fromNow() + ' ' + t('update')}</span>}
                   </div>
                 }
                 RightBottom={
@@ -350,19 +243,16 @@
               />
             ))}
             {flowList.length === 0 && <MyEmpty description='No flow found' />}
-<<<<<<< HEAD
-=======
             <div className='w-full flex justify-end shrink-0 pb-12'>
               <Pagination
                 total={totalRef.current?.total_count || 0}
                 pageSize={12}
                 current={totalRef.current?.current_page}
                 onChange={async (page, page_size) => {
-                  await getFlowListRun({ page });
+                  await getFlowListRun({ page, page_size });
                 }}
               />
             </div>
->>>>>>> eb584330
           </div>
         </div>
       </Spin>
