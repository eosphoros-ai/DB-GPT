--- conflicted
+++ resolved
@@ -9,16 +9,11 @@
   RobotOutlined,
   UserOutlined,
 } from '@ant-design/icons';
+import { GPTVis } from '@antv/gpt-vis';
 import { Tag } from 'antd';
 import classNames from 'classnames';
 import { PropsWithChildren, ReactNode, memo, useContext, useMemo } from 'react';
-<<<<<<< HEAD
 import ReactMarkdown from 'react-markdown';
-=======
-import { CheckOutlined, ClockCircleOutlined, CloseOutlined, CodeOutlined, LoadingOutlined, RobotOutlined, UserOutlined } from '@ant-design/icons';
-import { GPTVis } from '@antv/gpt-vis';
-import { IChatDialogueMessageSchema } from '@/types/chat';
->>>>>>> eb584330
 import rehypeRaw from 'rehype-raw';
 import { renderModelIcon } from '../header/model-selector';
 import markdownComponents from './config';
@@ -36,7 +31,7 @@
   onLinkClick?: () => void;
 }
 
-type MarkdownComponent = Parameters<typeof GPTVis>["0"]["components"];
+type MarkdownComponent = Parameters<typeof GPTVis>['0']['components'];
 
 type DBGPTView = {
   name: string;
@@ -129,36 +124,16 @@
         const { name, status, err_msg, result } = cachePluginContext[index];
         const { bgClass, icon } = pluginViewStatusMapper[status] ?? {};
         return (
-<<<<<<< HEAD
           <div className='bg-white dark:bg-[#212121] rounded-lg overflow-hidden my-2 flex flex-col lg:max-w-[80%]'>
             <div className={classNames('flex px-4 md:px-6 py-2 items-center text-white text-sm', bgClass)}>
-=======
-          <div className="bg-white dark:bg-[#212121] rounded-lg overflow-hidden my-2 flex flex-col lg:max-w-[80%]">
-            <div
-              className={classNames(
-                "flex px-4 md:px-6 py-2 items-center text-white text-sm",
-                bgClass
-              )}
-            >
->>>>>>> eb584330
               {name}
               {icon}
             </div>
             {result ? (
-<<<<<<< HEAD
               <div className='px-4 md:px-6 py-4 text-sm'>
                 <ReactMarkdown components={markdownComponents} rehypePlugins={[rehypeRaw]}>
                   {result ?? ''}
                 </ReactMarkdown>
-=======
-              <div className="px-4 md:px-6 py-4 text-sm">
-                <GPTVis
-                  components={markdownComponents}
-                  rehypePlugins={[rehypeRaw]}
-                >
-                  {result ?? ""}
-                </GPTVis>
->>>>>>> eb584330
               </div>
             ) : (
               <div className='px-4 md:px-6 py-4 text-sm'>{err_msg}</div>
@@ -174,57 +149,30 @@
 
   return (
     <div
-      className={classNames(
-        "relative flex flex-wrap w-full p-2 md:p-4 rounded-xl break-words",
-        {
-          "bg-white dark:bg-[#232734]": isRobot,
-          "lg:w-full xl:w-full pl-0": [
-            "chat_with_db_execute",
-            "chat_dashboard",
-          ].includes(scene),
-        }
-      )}
+      className={classNames('relative flex flex-wrap w-full p-2 md:p-4 rounded-xl break-words', {
+        'bg-white dark:bg-[#232734]': isRobot,
+        'lg:w-full xl:w-full pl-0': ['chat_with_db_execute', 'chat_dashboard'].includes(scene),
+      })}
     >
-<<<<<<< HEAD
       <div className='mr-2 flex flex-shrink-0 items-center justify-center h-7 w-7 rounded-full text-lg sm:mr-4'>
         {isRobot ? renderModelIcon(model_name) || <RobotOutlined /> : <UserOutlined />}
-=======
-      <div className="mr-2 flex flex-shrink-0 items-center justify-center h-7 w-7 rounded-full text-lg sm:mr-4">
-        {isRobot ? (
-          renderModelIcon(model_name) || <RobotOutlined />
-        ) : (
-          <UserOutlined />
-        )}
->>>>>>> eb584330
       </div>
       <div className='flex-1 overflow-hidden items-center text-md leading-8 pb-2'>
         {/* User Input */}
-        {!isRobot && typeof context === "string" && context}
+        {!isRobot && typeof context === 'string' && context}
         {/* Render Report */}
-        {isRobot && isChartChat && typeof context === "object" && (
+        {isRobot && isChartChat && typeof context === 'object' && (
           <div>
             {`[${context.template_name}]: `}
-<<<<<<< HEAD
             <span className='text-theme-primary cursor-pointer' onClick={onLinkClick}>
               <CodeOutlined className='mr-1' />
               {context.template_introduce || 'More Details'}
-=======
-            <span
-              className="text-theme-primary cursor-pointer"
-              onClick={onLinkClick}
-            >
-              <CodeOutlined className="mr-1" />
-              {context.template_introduce || "More Details"}
->>>>>>> eb584330
             </span>
           </div>
         )}
         {/* Markdown */}
-        {isRobot && typeof context === "string" && (
-          <GPTVis
-            components={{ ...markdownComponents, ...extraMarkdownComponents }}
-            rehypePlugins={[rehypeRaw]}
-          >
+        {isRobot && typeof context === 'string' && (
+          <GPTVis components={{ ...markdownComponents, ...extraMarkdownComponents }} rehypePlugins={[rehypeRaw]}>
             {formatMarkdownVal(value)}
           </GPTVis>
         )}
