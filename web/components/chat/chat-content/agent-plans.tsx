--- conflicted
+++ resolved
@@ -1,13 +1,9 @@
 import { CaretRightOutlined, CheckOutlined, ClockCircleOutlined } from '@ant-design/icons';
 import { Collapse } from 'antd';
-<<<<<<< HEAD
 import { GPTVis } from '@antv/gpt-vis';
-=======
-import ReactMarkdown from 'react-markdown';
 import rehypeRaw from 'rehype-raw';
 import remarkGfm from 'remark-gfm';
 
->>>>>>> 3a323443
 import markdownComponents from './config';
 
 interface Props {
@@ -43,15 +39,7 @@
               )}
             </div>
           ),
-<<<<<<< HEAD
-          children: <GPTVis components={markdownComponents}>{item.markdown}</GPTVis>,
-=======
-          children: (
-            <ReactMarkdown components={markdownComponents} rehypePlugins={[rehypeRaw]} remarkPlugins={[remarkGfm]}>
-              {item.markdown}
-            </ReactMarkdown>
-          ),
->>>>>>> 3a323443
+          children: <GPTVis components={markdownComponents} rehypePlugins={[rehypeRaw]} remarkPlugins={[remarkGfm]}>{item.markdown}</GPTVis>,
         };
       })}
     />
