import { LinkOutlined, ReadOutlined, SyncOutlined } from '@ant-design/icons';
import ReactMarkdown from 'react-markdown';
import { Table, Image, Tag, Tabs, TabsProps, Popover } from 'antd';
import { format } from 'sql-formatter';
import { Reference } from '@/types/chat';
import { AutoChart, BackEndChartType, getChartType } from '@/components/chart';
import { CodePreview } from './code-preview';
import { Datum } from '@antv/ava';
import rehypeRaw from 'rehype-raw';
import { IChunk } from '@/types/knowledge';
import AgentPlans from './agent-plans';
import AgentMessages from './agent-messages';
import VisConvertError from './vis-convert-error';
import VisChart from './vis-chart';
import VisDashboard from './vis-dashboard';
import VisPlugin from './vis-plugin';

type MarkdownComponent = Parameters<typeof ReactMarkdown>['0']['components'];

const customeTags: (keyof JSX.IntrinsicElements)[] = ['custom-view', 'chart-view', 'references', 'summary'];

function matchCustomeTagValues(context: string) {
  const matchValues = customeTags.reduce<string[]>((acc, tagName) => {
    const tagReg = new RegExp(`<${tagName}[^>]*\/?>`, 'gi');
    context = context.replace(tagReg, (matchVal) => {
      acc.push(matchVal);
      return '';
    });
    return acc;
  }, []);
  return { context, matchValues };
}

const basicComponents: MarkdownComponent = {
  code({ inline, node, className, children, style, ...props }) {
    const content = String(children);
    /**
     * @description
     * In some cases, tags are nested within code syntax,
     * so it is necessary to extract the tags present in the code block and render them separately.
     */
    const { context, matchValues } = matchCustomeTagValues(content);
    const lang = className?.replace('language-', '') || 'javascript';

    console.log(lang);

    if (lang === 'agent-plans') {
      try {
        const data = JSON.parse(content) as Parameters<typeof AgentPlans>[0]['data'];
        return <AgentPlans data={data} />;
      } catch (e) {
        return <CodePreview language={lang} code={content} />;
      }
    }

    if (lang === 'agent-messages') {
      try {
        const data = JSON.parse(content) as Parameters<typeof AgentMessages>[0]['data'];
        return <AgentMessages data={data} />;
      } catch (e) {
        return <CodePreview language={lang} code={content} />;
      }
    }

    if (lang === 'vis-convert-error') {
      try {
        const data = JSON.parse(content) as Parameters<typeof VisConvertError>[0]['data'];
        return <VisConvertError data={data} />;
      } catch (e) {
        return <CodePreview language={lang} code={content} />;
      }
    }

    if (lang === 'vis-dashboard') {
      try {
        const data = JSON.parse(content) as Parameters<typeof VisDashboard>[0]['data'];
        return <VisDashboard data={data} />;
      } catch (e) {
        return <CodePreview language={lang} code={content} />;
      }
    }

    if (lang === 'vis-chart') {
      try {
        const data = JSON.parse(content) as Parameters<typeof VisChart>[0]['data'];
        return <VisChart data={data} />;
      } catch (e) {
        return <CodePreview language={lang} code={content} />;
      }
    }

    if (lang === 'vis-plugin') {
      try {
        const data = JSON.parse(content) as Parameters<typeof VisPlugin>[0]['data'];
        return <VisPlugin data={data} />;
      } catch (e) {
        return <CodePreview language={lang} code={content} />;
      }
    }

    return (
      <>
<<<<<<< HEAD
        {!inline && lang ? (
          <CodePreview code={context} language={lang} />
=======
        {!inline ? (
          <CodePreview code={context} language={match?.[1] ?? 'javascript'} />
>>>>>>> 99ea6ac1
        ) : (
          <code {...props} style={style} className="p-1 mx-1 rounded bg-theme-light dark:bg-theme-dark text-sm">
            {children}
          </code>
        )}
        <ReactMarkdown components={markdownComponents} rehypePlugins={[rehypeRaw]}>
          {matchValues.join('\n')}
        </ReactMarkdown>
      </>
    );
  },
  ul({ children }) {
    return <ul className="py-1">{children}</ul>;
  },
  ol({ children }) {
    return <ol className="py-1">{children}</ol>;
  },
  li({ children, ordered }) {
    return <li className={`text-sm leading-7 ml-5 pl-2 text-gray-600 dark:text-gray-300 ${ordered ? 'list-decimal' : 'list-disc'}`}>{children}</li>;
  },
  table({ children }) {
    return (
      <table className="my-2 rounded-tl-md rounded-tr-md max-w-full bg-white dark:bg-gray-900 text-sm rounded-lg overflow-hidden">{children}</table>
    );
  },
  thead({ children }) {
    return <thead className="bg-[#fafafa] dark:bg-black font-semibold">{children}</thead>;
  },
  th({ children }) {
    return <th className="!text-left p-4">{children}</th>;
  },
  td({ children }) {
    return <td className="p-4 border-t border-[#f0f0f0] dark:border-gray-700">{children}</td>;
  },
  h1({ children }) {
    return <h3 className="text-2xl font-bold my-4 border-b border-slate-300 pb-4">{children}</h3>;
  },
  h2({ children }) {
    return <h3 className="text-xl font-bold my-3">{children}</h3>;
  },
  h3({ children }) {
    return <h3 className="text-lg font-semibold my-2">{children}</h3>;
  },
  h4({ children }) {
    return <h3 className="text-base font-semibold my-1">{children}</h3>;
  },
  a({ children, href }) {
    return (
      <div className="inline-block text-blue-600 dark:text-blue-400">
        <LinkOutlined className="mr-1" />
        <a href={href} target="_blank">
          {children}
        </a>
      </div>
    );
  },
  img({ src, alt }) {
    return (
      <div>
        <Image
          className="min-h-[1rem] max-w-full max-h-full border rounded"
          src={src}
          alt={alt}
          placeholder={
            <Tag icon={<SyncOutlined spin />} color="processing">
              Image Loading...
            </Tag>
          }
          fallback="/images/fallback.png"
        />
      </div>
    );
  },
  blockquote({ children }) {
    return (
      <blockquote className="py-4 px-6 border-l-4 border-blue-600 rounded bg-white my-2 text-gray-500 dark:bg-slate-800 dark:text-gray-200 dark:border-white shadow-sm">
        {children}
      </blockquote>
    );
  },
};

const extraComponents: MarkdownComponent = {
  'chart-view': function ({ content, children }) {
    let data: {
      data: Datum[];
      type: BackEndChartType;
      sql: string;
    };
    try {
      data = JSON.parse(content as string);
    } catch (e) {
      console.log(e, content);
      data = {
        type: 'response_table',
        sql: '',
        data: [],
      };
    }

    const columns = data?.data?.[0]
      ? Object.keys(data?.data?.[0])?.map((item) => {
          return {
            title: item,
            dataIndex: item,
            key: item,
          };
        })
      : [];

    const ChartItem = {
      key: 'chart',
      label: 'Chart',
      children: <AutoChart data={data?.data} chartType={getChartType(data?.type)} />,
    };
    const SqlItem = {
      key: 'sql',
      label: 'SQL',
      children: <CodePreview code={format(data?.sql, { language: 'mysql' }) as string} language={'sql'} />,
    };
    const DataItem = {
      key: 'data',
      label: 'Data',
      children: <Table dataSource={data?.data} columns={columns} />,
    };
    const TabItems: TabsProps['items'] = data?.type === 'response_table' ? [DataItem, SqlItem] : [ChartItem, SqlItem, DataItem];

    return (
      <div>
        <Tabs defaultActiveKey={data?.type === 'response_table' ? 'data' : 'chart'} items={TabItems} size="small" />
        {children}
      </div>
    );
  },
  references: function ({ title, references, children }) {
    let referenceData;
    // Low version compatibility, read data from children
    if (children) {
      try {
        referenceData = JSON.parse(children as string);
        title = referenceData.title;
        references = referenceData.references;
      } catch (error) {
        console.log('parse references failed', error);
        return <p className="text-sm text-red-500">Render Reference Error!</p>;
      }
    } else {
      // new version, read from tag props.
      try {
        references = JSON.parse(references as string);
      } catch (error) {
        console.log('parse references failed', error);
        return <p className="text-sm text-red-500">Render Reference Error!</p>;
      }
    }
    if (!references || references?.length < 1) {
      return null;
    }
    return (
      <div className="border-t-[1px] border-gray-300 mt-3 py-2">
        <p className="text-sm text-gray-500 dark:text-gray-400 mb-2">
          <LinkOutlined className="mr-2" />
          <span className="font-semibold">{title}</span>
        </p>
        {references.map((reference: Reference, index: number) => (
          <div key={`file_${index}`} className="text-sm font-normal block ml-2 h-6 leading-6 overflow-hidden">
            <span className="inline-block w-6">[{index + 1}]</span>
            <span className="mr-2 lg:mr-4 text-blue-400">{reference.name}</span>
            {reference?.chunks?.map((chunk: IChunk | number, index) => (
              <span key={`chunk_${index}`}>
                {typeof chunk === 'object' ? (
                  <Popover
                    content={
                      <div className="max-w-4xl">
                        <p className="mt-2 font-bold mr-2 border-t border-gray-500 pt-2">Content:</p>
                        <p>{chunk?.content || 'No Content'}</p>
                        <p className="mt-2 font-bold mr-2 border-t border-gray-500 pt-2">MetaData:</p>
                        <p>{chunk?.meta_info || 'No MetaData'}</p>
                        <p className="mt-2 font-bold mr-2 border-t border-gray-500 pt-2">Score:</p>
                        <p>{chunk?.recall_score || ''}</p>
                      </div>
                    }
                    title="Chunk Information"
                  >
                    <span className="cursor-pointer text-blue-500 ml-2" key={`chunk_content_${chunk?.id}`}>
                      {chunk?.id}
                    </span>
                  </Popover>
                ) : (
                  <span className="cursor-pointer text-blue-500 ml-2" key={`chunk_id_${chunk}`}>
                    {chunk}
                  </span>
                )}
                {index < reference?.chunks.length - 1 && <span key={`chunk_comma_${index}`}>,</span>}
              </span>
            ))}
          </div>
        ))}
      </div>
    );
  },
  summary: function ({ children }) {
    return (
      <div>
        <p className="mb-2">
          <ReadOutlined className="mr-2" />
          <span className="font-semibold">Document Summary</span>
        </p>
        <div>{children}</div>
      </div>
    );
  },
};

const markdownComponents = {
  ...basicComponents,
  ...extraComponents,
};

export default markdownComponents;<|MERGE_RESOLUTION|>--- conflicted
+++ resolved
@@ -100,13 +100,8 @@
 
     return (
       <>
-<<<<<<< HEAD
-        {!inline && lang ? (
+        {!inline ? (
           <CodePreview code={context} language={lang} />
-=======
-        {!inline ? (
-          <CodePreview code={context} language={match?.[1] ?? 'javascript'} />
->>>>>>> 99ea6ac1
         ) : (
           <code {...props} style={style} className="p-1 mx-1 rounded bg-theme-light dark:bg-theme-dark text-sm">
             {children}
