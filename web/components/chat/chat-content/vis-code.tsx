--- conflicted
+++ resolved
@@ -1,15 +1,8 @@
-<<<<<<< HEAD
-import { CheckOutlined, CloseOutlined } from '@ant-design/icons';
-=======
 import { GPTVis } from '@antv/gpt-vis';
-import remarkGfm from 'remark-gfm';
-import markdownComponents from './config';
-import { CodePreview } from './code-preview';
->>>>>>> eb584330
+import { CheckOutlined, CloseOutlined } from '@mui/icons-material';
 import classNames from 'classnames';
 import { useState } from 'react';
 import { useTranslation } from 'react-i18next';
-import ReactMarkdown from 'react-markdown';
 import { oneDark, oneLight } from 'react-syntax-highlighter/dist/esm/styles/prism';
 import remarkGfm from 'remark-gfm';
 import { CodePreview } from './code-preview';
@@ -36,12 +29,9 @@
           {data.code.map((item, index) => (
             <div
               key={index}
-              className={classNames(
-                "px-4 py-2 text-[#121417] dark:text-white cursor-pointer",
-                {
-                  "bg-white dark:bg-theme-dark-container": index === show,
-                }
-              )}
+              className={classNames('px-4 py-2 text-[#121417] dark:text-white cursor-pointer', {
+                'bg-white dark:bg-theme-dark-container': index === show,
+              })}
               onClick={() => {
                 setShow(index);
               }}
@@ -61,7 +51,6 @@
         )}
       </div>
       <div>
-<<<<<<< HEAD
         <div className='flex'>
           <div className='bg-white dark:bg-theme-dark-container px-4 py-2 text-[#121417] dark:text-white'>
             {t('Terminal')}{' '}
@@ -73,21 +62,7 @@
           </div>
         </div>
         <div className='p-4 max-h-72 overflow-y-auto whitespace-normal bg-white dark:dark:bg-theme-dark'>
-          <ReactMarkdown components={markdownComponents} remarkPlugins={[remarkGfm]}>
-=======
-        <div className="flex">
-          <div className="bg-white dark:bg-theme-dark-container px-4 py-2 text-[#121417] dark:text-white">
-            {t("Terminal")}{" "}
-            {data.exit_success ? (
-              <CheckOutlined className="text-green-600" />
-            ) : (
-              <CloseOutlined className="text-red-600" />
-            )}
-          </div>
-        </div>
-        <div className="p-4 max-h-72 overflow-y-auto whitespace-normal bg-white dark:dark:bg-theme-dark">
           <GPTVis components={markdownComponents} remarkPlugins={[remarkGfm]}>
->>>>>>> eb584330
             {data.log}
           </GPTVis>
         </div>
