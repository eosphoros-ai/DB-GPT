<<<<<<< HEAD
import { GPTVis } from '@antv/gpt-vis';
=======
import ModelIcon from '@/new-components/chat/content/ModelIcon';
import { LinkOutlined, SwapRightOutlined } from '@ant-design/icons';
import { Popover, Space } from 'antd';
import ReactMarkdown from 'react-markdown';
import rehypeRaw from 'rehype-raw';
import remarkGfm from 'remark-gfm';
>>>>>>> 3a323443
import markdownComponents from './config';
import ReferencesContent from './ReferencesContent';

interface Props {
  data: {
    sender: string;
    receiver: string;
    model: string | null;
    markdown: string;
    resource: any;
  }[];
}

function AgentMessages({ data }: Props) {
  if (!data || !data.length) return null;
  return (
    <>
      {data.map((item, index) => (
        <div key={index} className="rounded">
          <div className="flex items-center mb-3 text-sm">
            {item.model ? <ModelIcon model={item.model} /> : <div className="rounded-full w-6 h-6 bg-gray-100" />}
            <div className="ml-2 opacity-70">
              {item.sender}
              <SwapRightOutlined className="mx-2 text-base" />
              {item.receiver}
            </div>
          </div>
<<<<<<< HEAD
          <div className="whitespace-normal text-sm">
            <GPTVis components={markdownComponents}>{item.markdown}</GPTVis>
=======
          <div className="whitespace-normal text-sm mb-3">
            <ReactMarkdown components={markdownComponents} remarkPlugins={[remarkGfm]} rehypePlugins={[rehypeRaw]}>
              {item.markdown}
            </ReactMarkdown>
>>>>>>> 3a323443
          </div>
          {item.resource && item.resource !== 'null' && <ReferencesContent references={item.resource} />}
        </div>
      ))}
    </>
  );
}

export default AgentMessages;<|MERGE_RESOLUTION|>--- conflicted
+++ resolved
@@ -1,13 +1,8 @@
-<<<<<<< HEAD
 import { GPTVis } from '@antv/gpt-vis';
-=======
 import ModelIcon from '@/new-components/chat/content/ModelIcon';
-import { LinkOutlined, SwapRightOutlined } from '@ant-design/icons';
-import { Popover, Space } from 'antd';
-import ReactMarkdown from 'react-markdown';
+import { SwapRightOutlined } from '@ant-design/icons';
 import rehypeRaw from 'rehype-raw';
 import remarkGfm from 'remark-gfm';
->>>>>>> 3a323443
 import markdownComponents from './config';
 import ReferencesContent from './ReferencesContent';
 
@@ -35,15 +30,8 @@
               {item.receiver}
             </div>
           </div>
-<<<<<<< HEAD
-          <div className="whitespace-normal text-sm">
-            <GPTVis components={markdownComponents}>{item.markdown}</GPTVis>
-=======
           <div className="whitespace-normal text-sm mb-3">
-            <ReactMarkdown components={markdownComponents} remarkPlugins={[remarkGfm]} rehypePlugins={[rehypeRaw]}>
-              {item.markdown}
-            </ReactMarkdown>
->>>>>>> 3a323443
+            <GPTVis components={markdownComponents} remarkPlugins={[remarkGfm]} rehypePlugins={[rehypeRaw]}>{item.markdown}</GPTVis>
           </div>
           {item.resource && item.resource !== 'null' && <ReferencesContent references={item.resource} />}
         </div>
