import ModelIcon from '@/new-components/chat/content/ModelIcon';
import { SwapRightOutlined } from '@ant-design/icons';
<<<<<<< HEAD
import ReactMarkdown from 'react-markdown';
=======
import { GPTVis } from '@antv/gpt-vis';
>>>>>>> eb584330
import rehypeRaw from 'rehype-raw';
import remarkGfm from 'remark-gfm';
import ReferencesContent from './ReferencesContent';
import markdownComponents from './config';

interface Props {
  data: {
    sender: string;
    receiver: string;
    model: string | null;
    markdown: string;
    resource: any;
  }[];
}

function AgentMessages({ data }: Props) {
  if (!data || !data.length) return null;
  return (
    <>
      {data.map((item, index) => (
<<<<<<< HEAD
        <div key={index} className='rounded'>
          <div className='flex items-center mb-3 text-sm'>
            {item.model ? <ModelIcon model={item.model} /> : <div className='rounded-full w-6 h-6 bg-gray-100' />}
            <div className='ml-2 opacity-70'>
=======
        <div key={index} className="rounded">
          <div className="flex items-center mb-3 text-sm">
            {item.model ? (
              <ModelIcon model={item.model} />
            ) : (
              <div className="rounded-full w-6 h-6 bg-gray-100" />
            )}
            <div className="ml-2 opacity-70">
>>>>>>> eb584330
              {item.sender}
              <SwapRightOutlined className='mx-2 text-base' />
              {item.receiver}
            </div>
          </div>
<<<<<<< HEAD
          <div className='whitespace-normal text-sm mb-3'>
            <ReactMarkdown components={markdownComponents} remarkPlugins={[remarkGfm]} rehypePlugins={[rehypeRaw]}>
=======
          <div className="whitespace-normal text-sm mb-3">
            <GPTVis
              components={markdownComponents}
              remarkPlugins={[remarkGfm]}
              rehypePlugins={[rehypeRaw]}
            >
>>>>>>> eb584330
              {item.markdown}
            </GPTVis>
          </div>
          {item.resource && item.resource !== "null" && (
            <ReferencesContent references={item.resource} />
          )}
        </div>
      ))}
    </>
  );
}

export default AgentMessages;<|MERGE_RESOLUTION|>--- conflicted
+++ resolved
@@ -1,10 +1,6 @@
 import ModelIcon from '@/new-components/chat/content/ModelIcon';
 import { SwapRightOutlined } from '@ant-design/icons';
-<<<<<<< HEAD
-import ReactMarkdown from 'react-markdown';
-=======
 import { GPTVis } from '@antv/gpt-vis';
->>>>>>> eb584330
 import rehypeRaw from 'rehype-raw';
 import remarkGfm from 'remark-gfm';
 import ReferencesContent from './ReferencesContent';
@@ -25,43 +21,21 @@
   return (
     <>
       {data.map((item, index) => (
-<<<<<<< HEAD
         <div key={index} className='rounded'>
           <div className='flex items-center mb-3 text-sm'>
             {item.model ? <ModelIcon model={item.model} /> : <div className='rounded-full w-6 h-6 bg-gray-100' />}
             <div className='ml-2 opacity-70'>
-=======
-        <div key={index} className="rounded">
-          <div className="flex items-center mb-3 text-sm">
-            {item.model ? (
-              <ModelIcon model={item.model} />
-            ) : (
-              <div className="rounded-full w-6 h-6 bg-gray-100" />
-            )}
-            <div className="ml-2 opacity-70">
->>>>>>> eb584330
               {item.sender}
               <SwapRightOutlined className='mx-2 text-base' />
               {item.receiver}
             </div>
           </div>
-<<<<<<< HEAD
           <div className='whitespace-normal text-sm mb-3'>
-            <ReactMarkdown components={markdownComponents} remarkPlugins={[remarkGfm]} rehypePlugins={[rehypeRaw]}>
-=======
-          <div className="whitespace-normal text-sm mb-3">
-            <GPTVis
-              components={markdownComponents}
-              remarkPlugins={[remarkGfm]}
-              rehypePlugins={[rehypeRaw]}
-            >
->>>>>>> eb584330
+            <GPTVis components={markdownComponents} remarkPlugins={[remarkGfm]} rehypePlugins={[rehypeRaw]}>
               {item.markdown}
             </GPTVis>
           </div>
-          {item.resource && item.resource !== "null" && (
-            <ReferencesContent references={item.resource} />
-          )}
+          {item.resource && item.resource !== 'null' && <ReferencesContent references={item.resource} />}
         </div>
       ))}
     </>
