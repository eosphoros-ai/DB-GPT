--- conflicted
+++ resolved
@@ -1,10 +1,9 @@
 import { CheckOutlined, ClockCircleOutlined, CloseOutlined, LoadingOutlined } from '@ant-design/icons';
+import { GPTVis } from '@antv/gpt-vis';
 import classNames from 'classnames';
 import { ReactNode } from 'react';
-import { GPTVis } from '@antv/gpt-vis';
 import rehypeRaw from 'rehype-raw';
 import remarkGfm from 'remark-gfm';
-
 import markdownComponents from './config';
 
 interface IVisPlugin {
@@ -45,37 +44,16 @@
   const { bgClass, icon } = pluginViewStatusMapper[data.status] ?? {};
 
   return (
-<<<<<<< HEAD
     <div className='bg-theme-light dark:bg-theme-dark-container rounded overflow-hidden my-2 flex flex-col'>
       <div className={classNames('flex px-4 md:px-6 py-2 items-center text-white text-sm', bgClass)}>
-=======
-    <div className="bg-theme-light dark:bg-theme-dark-container rounded overflow-hidden my-2 flex flex-col">
-      <div
-        className={classNames(
-          "flex px-4 md:px-6 py-2 items-center text-white text-sm",
-          bgClass
-        )}
-      >
->>>>>>> eb584330
         {data.name}
         {icon}
       </div>
       {data.result ? (
-<<<<<<< HEAD
         <div className='px-4 md:px-6 py-4 text-sm whitespace-normal'>
-          <ReactMarkdown components={markdownComponents} rehypePlugins={[rehypeRaw]} remarkPlugins={[remarkGfm]}>
+          <GPTVis components={markdownComponents} rehypePlugins={[rehypeRaw]} remarkPlugins={[remarkGfm]}>
             {data.result ?? ''}
-          </ReactMarkdown>
-=======
-        <div className="px-4 md:px-6 py-4 text-sm whitespace-normal">
-          <GPTVis
-            components={markdownComponents}
-            rehypePlugins={[rehypeRaw]}
-            remarkPlugins={[remarkGfm]}
-          >
-            {data.result ?? ""}
           </GPTVis>
->>>>>>> eb584330
         </div>
       ) : (
         <div className='px-4 md:px-6 py-4 text-sm'>{data.err_msg}</div>
