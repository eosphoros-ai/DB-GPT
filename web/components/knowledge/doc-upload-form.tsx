import { addDocument, addYuque, apiInterceptors, uploadDocument } from '@/client/api';
import { StepChangeParams } from '@/types/knowledge';
import { InboxOutlined, MinusCircleOutlined, PlusOutlined } from '@ant-design/icons';
import { Button, Form, Input, Spin, Typography, Upload, message } from 'antd';
import { RcFile, UploadChangeParam } from 'antd/es/upload';
import { default as classNames, default as cls } from 'classnames';
import { useState } from 'react';
import { useTranslation } from 'react-i18next';

type FileParams = {
  file: RcFile;
  fileList: FileList;
};

type IProps = {
  className: string;
  handleStepChange: (params: StepChangeParams) => void;
  spaceName: string;
  docType: string;
};

type FieldType = {
  docName: string;
  textSource: string;
  originFileObj: FileParams;
  text: string;
  webPageUrl: string;
  questions: Record<string, any>[];
  doc_token?: string;
};

const { Dragger } = Upload;
const { TextArea } = Input;

export default function DocUploadForm(props: IProps) {
  const { className, handleStepChange, spaceName, docType } = props;
  const { t } = useTranslation();
  const [form] = Form.useForm();
  const [spinning, setSpinning] = useState<boolean>(false);
  const [files, setFiles] = useState<any>([]);

  const upload = async (data: FieldType) => {
    const { docName, textSource, text, webPageUrl, doc_token, questions = [], originFileObj } = data;
    let docId: any;
    setSpinning(true);
    switch (docType) {
      case 'URL':
        [, docId] = await apiInterceptors(
          addDocument(spaceName as string, {
            doc_name: docName,
            content: webPageUrl,
            doc_type: 'URL',
            questions: questions?.map(item => item.question),
          }),
        );
        break;
      case 'TEXT':
        [, docId] = await apiInterceptors(
          addDocument(spaceName as string, {
            doc_name: docName,
            source: textSource,
            content: text,
            doc_type: 'TEXT',
            questions: questions.map(item => item.question),
          }),
        );
        break;
      case 'YUQUEURL':
        [, docId] = await apiInterceptors(
          addYuque({
            doc_name: docName,
            space_name: spaceName,
            content: webPageUrl,
            doc_type: 'YUQUEURL',
            doc_token: doc_token || '',
            questions: questions?.map(item => item.question),
          }),
        );
        break;
<<<<<<< HEAD
      case 'DOCUMENT': {
        const file = originFileObj as any;
        const formData = new FormData();
        const filename = file?.name;
        const ques = questions.map(item => item.question);
        formData.append('doc_name', filename);
        formData.append('doc_file', file);
        formData.append('doc_type', 'DOCUMENT');
        formData.append('questions', JSON.stringify(ques));
        [, docId] = await apiInterceptors(uploadDocument(spaceName, formData));
        console.log(docId);
        if (Number.isInteger(docId)) {
          setFiles((files: any) => {
            files.push({
              name: filename,
              doc_id: docId || -1,
            });
            return files;
          });
        }
        break;
      }
=======
>>>>>>> eb584330
    }
    setSpinning(false);
    if (docType === 'DOCUMENT' && files.length < 1) {
      return message.error('Upload failed, please re-upload.');
    } else if (docType !== 'DOCUMENT' && !docId) {
      return message.error('Upload failed, please re-upload.');
    }
    handleStepChange({
      label: 'forward',
      files:
        docType === 'DOCUMENT'
          ? files
          : [
              {
                name: docName,
                doc_id: docId || -1,
              },
            ],
    });
  };

  const handleFileChange = ({ file, fileList }: UploadChangeParam) => {
    if (fileList.length === 0) {
      form.setFieldValue('originFileObj', null);
    }
  };

  const renderText = () => {
    return (
      <>
        <Form.Item<FieldType>
          label={`${t('Name')}:`}
          name='docName'
          rules={[{ required: true, message: t('Please_input_the_name') }]}
        >
          <Input className='mb-5 h-12' placeholder={t('Please_input_the_name')} />
        </Form.Item>
        <Form.Item<FieldType>
          label={`${t('Text_Source')}:`}
          name='textSource'
          rules={[{ required: true, message: t('Please_input_the_text_source') }]}
        >
          <Input className='mb-5  h-12' placeholder={t('Please_input_the_text_source')} />
        </Form.Item>
        <Form.Item<FieldType>
          label={`${t('Text')}:`}
          name='text'
          rules={[{ required: true, message: t('Please_input_the_description') }]}
        >
          <TextArea rows={4} />
        </Form.Item>
        <Form.Item<FieldType> label={`${t('Correlation_problem')}:`}>
          <Form.List name='questions'>
            {(fields, { add, remove }) => (
              <>
                {fields.map(({ key, name }) => (
                  <div key={key} className={cls('flex flex-1 items-center gap-8 mb-6')}>
                    <Form.Item label='' name={[name, 'question']} className='grow'>
                      <Input placeholder={t('input_question')} />
                    </Form.Item>
                    <Form.Item>
                      <MinusCircleOutlined
                        onClick={() => {
                          remove(name);
                        }}
                      />
                    </Form.Item>
                  </div>
                ))}
                <Form.Item>
                  <Button
                    type='dashed'
                    onClick={() => {
                      add();
                    }}
                    block
                    icon={<PlusOutlined />}
                  >
                    {t('Add_problem')}
                  </Button>
                </Form.Item>
              </>
            )}
          </Form.List>
        </Form.Item>
      </>
    );
  };

  const renderWebPage = () => {
    return (
      <>
        <Form.Item<FieldType>
          label={`${t('Name')}:`}
          name='docName'
          rules={[{ required: true, message: t('Please_input_the_name') }]}
        >
          <Input className='mb-5 h-12' placeholder={t('Please_input_the_name')} />
        </Form.Item>
        <Form.Item<FieldType>
          label={`${t('Web_Page_URL')}:`}
          name='webPageUrl'
          rules={[{ required: true, message: t('Please_input_the_Web_Page_URL') }]}
        >
          <Input className='mb-5  h-12' placeholder={t('Please_input_the_Web_Page_URL')} />
        </Form.Item>
        <Form.Item<FieldType> label={`${t('Correlation_problem')}:`}>
          <Form.List name='questions'>
            {(fields, { add, remove }) => (
              <>
                {fields.map(({ key, name }) => (
                  <div key={key} className={cls('flex flex-1 items-center gap-8 mb-6')}>
                    <Form.Item label='' name={[name, 'question']} className='grow'>
                      <Input placeholder={t('input_question')} />
                    </Form.Item>
                    <Form.Item>
                      <MinusCircleOutlined
                        onClick={() => {
                          remove(name);
                        }}
                      />
                    </Form.Item>
                  </div>
                ))}
                <Form.Item>
                  <Button
                    type='dashed'
                    onClick={() => {
                      add();
                    }}
                    block
                    icon={<PlusOutlined />}
                  >
                    {t('Add_problem')}
                  </Button>
                </Form.Item>
              </>
            )}
          </Form.List>
        </Form.Item>
      </>
    );
  };

  const renderYuquePage = () => {
    return (
      <>
        <Form.Item<FieldType>
          label={`${t('Name')}:`}
          name='docName'
          rules={[{ required: true, message: t('Please_input_the_name') }]}
        >
          <Input className='mb-5 h-12' placeholder={t('Please_input_the_name')} />
        </Form.Item>
        <Form.Item<FieldType>
          label={t('document_url')}
          name='webPageUrl'
          rules={[{ required: true, message: t('input_document_url') }]}
        >
          <Input className='mb-5  h-12' placeholder={t('input_document_url')} />
        </Form.Item>
        <Form.Item<FieldType>
          label={t('document_token')}
          name='doc_token'
          tooltip={
            <>
              {t('Get_token')}
              <Typography.Link href='https://yuque.antfin-inc.com/lark/openapi/dh8zp4' target='_blank'>
                {t('Reference_link')}
              </Typography.Link>
            </>
          }
        >
          <Input className='mb-5  h-12' placeholder={t('input_document_token')} />
        </Form.Item>
        <Form.Item<FieldType> label={`${t('Correlation_problem')}:`}>
          <Form.List name='questions'>
            {(fields, { add, remove }) => (
              <>
                {fields.map(({ key, name }) => (
                  <div key={key} className={cls('flex flex-1 items-center gap-8 mb-6')}>
                    <Form.Item label='' name={[name, 'question']} className='grow'>
                      <Input placeholder={t('input_question')} />
                    </Form.Item>
                    <Form.Item>
                      <MinusCircleOutlined
                        onClick={() => {
                          remove(name);
                        }}
                      />
                    </Form.Item>
                  </div>
                ))}
                <Form.Item>
                  <Button
                    type='dashed'
                    onClick={() => {
                      add();
                    }}
                    block
                    icon={<PlusOutlined />}
                  >
                    {t('Add_problem')}
                  </Button>
                </Form.Item>
              </>
            )}
          </Form.List>
        </Form.Item>
      </>
    );
  };

  const uploadFile = async (options: any) => {
    const { onSuccess, onError, file } = options;
    const formData = new FormData();
    const filename = file?.name;
    formData.append('doc_name', filename);
    formData.append('doc_file', file);
    formData.append('doc_type', 'DOCUMENT');
    const [, docId] = await apiInterceptors(uploadDocument(spaceName, formData));
    if (Number.isInteger(docId)) {
      onSuccess && onSuccess(docId || 0);
      setFiles((files: any) => {
        files.push({
          name: filename,
          doc_id: docId || -1,
        });
        return files;
      });
    } else {
      onError && onError({ name: '', message: '' });
    }
  };

  const renderDocument = () => {
    return (
      <>
        <Form.Item<FieldType> name='originFileObj' rules={[{ required: true, message: t('Please_select_file') }]}>
          <Dragger
            multiple
            onChange={handleFileChange}
<<<<<<< HEAD
            maxCount={1}
            accept='.pdf,.ppt,.pptx,.xls,.xlsx,.doc,.docx,.txt,.md,.zip'
=======
            maxCount={100}
            accept=".pdf,.ppt,.pptx,.xls,.xlsx,.doc,.docx,.txt,.md,.zip,.csv"
            customRequest={uploadFile}
>>>>>>> eb584330
          >
            <p className='ant-upload-drag-icon'>
              <InboxOutlined />
            </p>
            <p style={{ color: 'rgb(22, 108, 255)', fontSize: '20px' }}>{t('Select_or_Drop_file')}</p>
<<<<<<< HEAD
            <p className='ant-upload-hint' style={{ color: 'rgb(22, 108, 255)' }}>
              PDF, PowerPoint, Excel, Word, Text, Markdown, Zip1
=======
            <p className="ant-upload-hint" style={{ color: 'rgb(22, 108, 255)' }}>
              PDF, PowerPoint, Excel, Word, Text, Markdown, Zip1, Csv
>>>>>>> eb584330
            </p>
          </Dragger>
        </Form.Item>
        <Form.Item<FieldType> label='关联问题:'>
          <Form.List name='questions'>
            {(fields, { add, remove }) => (
              <>
                {fields.map(({ key, name }) => (
                  <div key={key} className={cls('flex flex-1 items-center gap-8 mb-6')}>
                    <Form.Item label='' name={[name, 'question']} className='grow'>
                      <Input placeholder='请输入问题' />
                    </Form.Item>
                    <Form.Item>
                      <MinusCircleOutlined
                        onClick={() => {
                          remove(name);
                        }}
                      />
                    </Form.Item>
                  </div>
                ))}
                <Form.Item>
                  <Button
                    type='dashed'
                    onClick={() => {
                      add();
                    }}
                    block
                    icon={<PlusOutlined />}
                  >
                    {t('Add_problem')}
                  </Button>
                </Form.Item>
              </>
            )}
          </Form.List>
        </Form.Item>
      </>
    );
  };

  const renderFormContainer = () => {
    switch (docType) {
      case 'URL':
        return renderWebPage();
      case 'DOCUMENT':
        return renderDocument();
      case 'YUQUEURL':
        return renderYuquePage();
      default:
        return renderText();
    }
  };

  return (
    <Spin spinning={spinning}>
      <Form
        form={form}
        size='large'
        className={classNames('mt-4', className)}
        layout='vertical'
        name='basic'
        initialValues={{ remember: true }}
        autoComplete='off'
        onFinish={upload}
      >
        {renderFormContainer()}
        <Form.Item>
          <Button
            onClick={() => {
              handleStepChange({ label: 'back' });
            }}
            className='mr-4'
          >{`${t('Back')}`}</Button>
          <Button type='primary' loading={spinning} htmlType='submit'>
            {t('Next')}
          </Button>
        </Form.Item>
      </Form>
    </Spin>
  );
}<|MERGE_RESOLUTION|>--- conflicted
+++ resolved
@@ -77,31 +77,6 @@
           }),
         );
         break;
-<<<<<<< HEAD
-      case 'DOCUMENT': {
-        const file = originFileObj as any;
-        const formData = new FormData();
-        const filename = file?.name;
-        const ques = questions.map(item => item.question);
-        formData.append('doc_name', filename);
-        formData.append('doc_file', file);
-        formData.append('doc_type', 'DOCUMENT');
-        formData.append('questions', JSON.stringify(ques));
-        [, docId] = await apiInterceptors(uploadDocument(spaceName, formData));
-        console.log(docId);
-        if (Number.isInteger(docId)) {
-          setFiles((files: any) => {
-            files.push({
-              name: filename,
-              doc_id: docId || -1,
-            });
-            return files;
-          });
-        }
-        break;
-      }
-=======
->>>>>>> eb584330
     }
     setSpinning(false);
     if (docType === 'DOCUMENT' && files.length < 1) {
@@ -344,26 +319,16 @@
           <Dragger
             multiple
             onChange={handleFileChange}
-<<<<<<< HEAD
-            maxCount={1}
-            accept='.pdf,.ppt,.pptx,.xls,.xlsx,.doc,.docx,.txt,.md,.zip'
-=======
             maxCount={100}
-            accept=".pdf,.ppt,.pptx,.xls,.xlsx,.doc,.docx,.txt,.md,.zip,.csv"
+            accept='.pdf,.ppt,.pptx,.xls,.xlsx,.doc,.docx,.txt,.md,.zip,.csv'
             customRequest={uploadFile}
->>>>>>> eb584330
           >
             <p className='ant-upload-drag-icon'>
               <InboxOutlined />
             </p>
             <p style={{ color: 'rgb(22, 108, 255)', fontSize: '20px' }}>{t('Select_or_Drop_file')}</p>
-<<<<<<< HEAD
             <p className='ant-upload-hint' style={{ color: 'rgb(22, 108, 255)' }}>
-              PDF, PowerPoint, Excel, Word, Text, Markdown, Zip1
-=======
-            <p className="ant-upload-hint" style={{ color: 'rgb(22, 108, 255)' }}>
               PDF, PowerPoint, Excel, Word, Text, Markdown, Zip1, Csv
->>>>>>> eb584330
             </p>
           </Dragger>
         </Form.Item>
