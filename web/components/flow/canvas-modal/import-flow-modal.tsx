--- conflicted
+++ resolved
@@ -1,20 +1,10 @@
-<<<<<<< HEAD
 import { Modal, Form, Button, Space, message, Checkbox, Upload } from "antd";
 import { apiInterceptors, importFlow } from "@/client/api";
 import { Node, Edge } from "reactflow";
 import { UploadOutlined } from "@mui/icons-material";
 import { t } from "i18next";
 import { useTranslation } from "react-i18next";
-=======
-import { Modal, Form, Button, Space, message, Checkbox, Upload } from 'antd';
-import { apiInterceptors, importFlow } from '@/client/api';
-import { Node, Edge } from 'reactflow';
-import { UploadOutlined } from '@mui/icons-material';
-import { t } from 'i18next';
-import type { GetProp, UploadFile, UploadProps } from 'antd';
-import React, { useState } from 'react';
 
->>>>>>> 8a452606
 
 type Props = {
   isImportModalOpen: boolean;
@@ -98,13 +88,9 @@
             getValueFromEvent={(e) => (Array.isArray(e) ? e : e && e.fileList)}
             rules={[{ required: true, message: "Please upload a file" }]}
           >
-<<<<<<< HEAD
             <Upload accept=".json,.zip" beforeUpload={() => false} maxCount={1}>
               <Button icon={<UploadOutlined />}> {t("Upload")}</Button>
-=======
-            <Upload {...props} accept=".json,.zip"  maxCount={1}>
-              <Button icon={<UploadOutlined />}>Click to Upload</Button>
->>>>>>> 8a452606
+
             </Upload>
           </Form.Item>
 
