--- conflicted
+++ resolved
@@ -16,11 +16,8 @@
   MenuOutlined,
   SettingOutlined,
   BuildOutlined,
-<<<<<<< HEAD
   ForkOutlined,
-=======
   AppstoreOutlined,
->>>>>>> 47546815
 } from '@ant-design/icons';
 import { Modal, message, Tooltip, Dropdown } from 'antd';
 import { ItemType } from 'antd/es/menu/hooks/useItems';
@@ -99,17 +96,16 @@
         icon: <BuildOutlined />,
       },
       {
-<<<<<<< HEAD
         key: 'prompt',
         name: t('Prompt'),
         icon: <MessageOutlined />,
         path: '/prompt',
-=======
+      },
+      {
         key: 'app',
         name: t('App'),
         path: '/app',
         icon: <AppstoreOutlined />,
->>>>>>> 47546815
       },
     ];
     return items;
