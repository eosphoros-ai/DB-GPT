--- conflicted
+++ resolved
@@ -60,12 +60,7 @@
 
     return icon;
   }, [icon]);
-<<<<<<< HEAD
-
-  // TODO: 算子资源标签
-=======
   
->>>>>>> f9bc44bc
   const tagNode = useMemo(() => {
     if (!tags || !tags.length) return null;
     return (
