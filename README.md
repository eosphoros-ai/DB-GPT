--- conflicted
+++ resolved
@@ -2,11 +2,11 @@
 
 [English Edition](README.en.md)
 
-## 背景
+## DB-GPT 是什么？
 随着大模型的发布迭代，大模型变得越来越智能，在使用大模型的过程当中，遇到极大的数据安全与隐私挑战。在利用大模型能力的过程中我们的私密数据跟环境需要掌握自己的手里，完全可控，避免任何的数据隐私泄露以及安全风险。基于此，我们发起了DB-GPT项目，为所有以数据库为基础的场景，构建一套完整的私有大模型解决方案。 此方案因为支持本地部署，所以不仅仅可以应用于独立私有环境，而且还可以根据业务模块独立部署隔离，让大模型的能力绝对私有、安全、可控。
 
-## 愿景
 DB-GPT 是一个开源的以数据库为基础的GPT实验项目，使用本地化的GPT大模型与您的数据和环境进行交互，无数据泄露风险，100% 私密，100% 安全。
+
 
 ## 特性一览
 
@@ -22,12 +22,7 @@
     - SQL自动执行，获取查询结果
     - 自动爬取学习知识
 - 知识库统一向量存储/索引
-<<<<<<< HEAD
   - 非结构化数据支持包括PDF、MarkDown、CSV、WebURL
-=======
-  - 非结构化数据支持
-  - PDF、Markdown、CSV、WebURL
->>>>>>> 67a960ef
 
 ## 效果演示
 
