# DB-GPT ![GitHub Repo stars](https://img.shields.io/github/stars/csunny/db-gpt?style=social)

---

[English Edition](README.en.md)

专注于数据库垂直领域的 GPT 项目，提供大模型与数据的本地化使用方案，保障数据的隐私安全，适用企业内和个人。

## 特性一览

- SQL 语言能力
  - SQL生成
  - SQL诊断
- 私域问答与数据处理
  - 数据库知识问答
  - 数据处理

## 架构方案

<p align="center">
  <img src="./assets/DB-GPT.png" width="600px" />
</p>

DB-GPT 基于[FastChat](https://github.com/lm-sys/FastChat) 构建大模型运行环境，并提供 vicuna 作为基础的大语言模型。此外，我们通过 langchain 和 llama-index 提供私域知识库问答能力。 

## 效果演示

示例通过 RTX 4090 GPU 演示，[YouTube 地址](https://www.youtube.com/watch?v=1PWI6F89LPo)
### 运行环境演示

<p align="center">
  <img src="./assets/演示.gif" width="600px" />
</p>

### SQL 生成

首先选择对应的数据库, 然后模型即可根据对应的数据库 Schema 信息生成 SQL。

<p align="center">
  <img src="./assets/SQLGEN.png" width="600px" />
</p>

运行成功的效果如下面的演示：

<p align="center">
  <img src="./assets/exeable.png" width="600px" />
</p>

### 数据库问答

<p align="center">
  <img src="./assets/DB_QA.png" width="600px" />
</p>

基于默认内置知识库。

<<<<<<< HEAD
# Dependencies
1. First you need to install python requirements.
```
python>=3.10
pip install -r requirements.txt
```
or if you use conda envirenment, you can use this command
```
cd DB-GPT
conda env create -f environment.yml
=======
<p align="center">
  <img src="./assets/VectorDBQA.png" width="600px" />
</p>

## 部署

### 1. 安装 Python

```bash
$ python>=3.9
$ pip install -r requirements.txt
>>>>>>> 9174136f
```

或者直接使用 conda 环境

```bash
$ conda env create -f environment.yml
```

### 2. 安装 MySQL

本项目依赖一个本地的 MySQL 数据库服务，你需要本地安装，推荐直接使用 Docker 安装。

```bash
$ docker run --name=mysql -p 3306:3306 -e MYSQL_ROOT_PASSWORD=aa12345678 -dit mysql:latest
```

### 3. 运行大模型

关于基础模型, 可以根据[vicuna](https://github.com/lm-sys/FastChat/blob/main/README.md#model-weights)合成教程进行合成。 
如果此步有困难的同学，也可以直接使用[Hugging Face](https://huggingface.co/)上的模型进行替代. [替代模型](https://huggingface.co/Tribbiani/vicuna-7b)

<<<<<<< HEAD
2. Run model server
```
cd pilot/server
python llmserver.py
=======
```bash
$ cd pilot/server
$ python vicuna_server.py
>>>>>>> 9174136f
```

运行 gradio webui

```bash
$ python webserver.py 
```

可以通过阿里云部署大模型，请参考[阿里云部署指南](https://open.oceanbase.com/blog/3278046208)。

## 感谢

项目取得的成果，需要感谢技术社区，尤其以下项目。

- [FastChat](https://github.com/lm-sys/FastChat) 提供 chat 服务
- [vicuna-13b](https://huggingface.co/Tribbiani/vicuna-13b) 作为基础模型
- [langchain](https://github.com/hwchase17/langchain) 工具链
- [llama-index](https://github.com/jerryjliu/llama_index) 基于现有知识库进行[In-Context Learning](https://arxiv.org/abs/2301.00234)来对其进行数据库相关知识的增强。

<!-- GITCONTRIBUTOR_START -->

## Contributors

|[<img src="https://avatars.githubusercontent.com/u/17919400?v=4" width="100px;"/><br/><sub><b>csunny</b></sub>](https://github.com/csunny)<br/>|[<img src="https://avatars.githubusercontent.com/u/1011681?v=4" width="100px;"/><br/><sub><b>xudafeng</b></sub>](https://github.com/xudafeng)<br/>|
| :---: | :---: |


This project follows the git-contributor [spec](https://github.com/xudafeng/git-contributor), auto updated at `Sun May 14 2023 23:02:43 GMT+0800`.

<!-- GITCONTRIBUTOR_END -->

这是一个用于数据库的复杂且创新的工具，如有任何具体问题，请联系如下微信，我会尽力提供帮助，同时也欢迎参与到项目建设中。

<p align="center">
  <img src="./assets/wechat.jpg" width="320px" />
</p>

## Licence

The MIT License (MIT)<|MERGE_RESOLUTION|>--- conflicted
+++ resolved
@@ -54,7 +54,6 @@
 
 基于默认内置知识库。
 
-<<<<<<< HEAD
 # Dependencies
 1. First you need to install python requirements.
 ```
@@ -65,7 +64,7 @@
 ```
 cd DB-GPT
 conda env create -f environment.yml
-=======
+
 <p align="center">
   <img src="./assets/VectorDBQA.png" width="600px" />
 </p>
@@ -75,9 +74,8 @@
 ### 1. 安装 Python
 
 ```bash
-$ python>=3.9
+$ python>=3.10
 $ pip install -r requirements.txt
->>>>>>> 9174136f
 ```
 
 或者直接使用 conda 环境
@@ -99,16 +97,10 @@
 关于基础模型, 可以根据[vicuna](https://github.com/lm-sys/FastChat/blob/main/README.md#model-weights)合成教程进行合成。 
 如果此步有困难的同学，也可以直接使用[Hugging Face](https://huggingface.co/)上的模型进行替代. [替代模型](https://huggingface.co/Tribbiani/vicuna-7b)
 
-<<<<<<< HEAD
 2. Run model server
 ```
 cd pilot/server
 python llmserver.py
-=======
-```bash
-$ cd pilot/server
-$ python vicuna_server.py
->>>>>>> 9174136f
 ```
 
 运行 gradio webui
