--- conflicted
+++ resolved
@@ -179,13 +179,7 @@
 ```bash
 $ python pilot/server/webserver.py
 ```
-<<<<<<< HEAD
-注意: 在启动Webserver之前, 需要修改配置文件 .env文件中的MODEL_SERVER = "http://127.0.0.1:8000", 将地址设置为你的服务器地址。
-
-## 使用说明
-=======
 Notice:  the webserver need to connect llmserver,  so you need change the pilot/configs/model_config.py file. change the VICUNA_MODEL_SERVER = "http://127.0.0.1:8000" to your address.  It's very important.
->>>>>>> 861d3441
 
 ## Usage Instructions
 We provide a user interface for Gradio, which allows you to use DB-GPT through our user interface. Additionally, we have prepared several reference articles (written in Chinese) that introduce the code and principles related to our project.
