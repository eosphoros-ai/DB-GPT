--- conflicted
+++ resolved
@@ -22,13 +22,8 @@
     <a href="https://github.com/csunny/DB-GPT/issues">
       <img alt="Open Issues" src="https://img.shields.io/github/issues-raw/csunny/DB-GPT" />
     </a>
-<<<<<<< HEAD
-    <a href="https://discord.gg/eZHE94MN">
-      <img alt="Discord" src="https://dcbadge.vercel.app/api/server/eZHE94MN?compact=true&style=flat" />
-=======
     <a href="https://discord.gg/erwfqcMP">
       <img alt="Discord" src="https://dcbadge.vercel.app/api/server/erwfqcMP?compact=true&style=flat" />
->>>>>>> cce6dbbd
     </a>
     <a href="https://codespaces.new/csunny/DB-GPT">
       <img alt="Open in GitHub Codespaces" src="https://github.com/codespaces/badge.svg" />
@@ -201,11 +196,7 @@
 
 ## Contact Information
 We are working on building a community, if you have any ideas about building the community, feel free to contact us. 
-<<<<<<< HEAD
-[![](https://dcbadge.vercel.app/api/server/eZHE94MN?compact=true&style=flat)](https://discord.gg/eZHE94MN)
-=======
 [![](https://dcbadge.vercel.app/api/server/erwfqcMP?compact=true&style=flat)](https://discord.gg/erwfqcMP)
->>>>>>> cce6dbbd
 
 <p align="center">
   <img src="./assets/wechat.jpg" width="300px" />
