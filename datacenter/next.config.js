/** @type {import('next').NextConfig} */
const nextConfig = {
	output: 'export',
	experimental: {
		esmExternals: 'loose'
	},
<<<<<<< HEAD
    images: {
        unoptimized: true
    },
=======
	typescript: {
		ignoreBuildErrors: true
	}
>>>>>>> ece895b0
}

module.exports = nextConfig<|MERGE_RESOLUTION|>--- conflicted
+++ resolved
@@ -4,15 +4,9 @@
 	experimental: {
 		esmExternals: 'loose'
 	},
-<<<<<<< HEAD
-    images: {
-        unoptimized: true
-    },
-=======
 	typescript: {
 		ignoreBuildErrors: true
 	}
->>>>>>> ece895b0
 }
 
 module.exports = nextConfig