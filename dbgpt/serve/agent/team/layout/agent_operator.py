--- conflicted
+++ resolved
@@ -135,17 +135,6 @@
         self,
         input_value: AgentGenerateContext,
     ) -> AgentGenerateContext:
-<<<<<<< HEAD
-        now_rely_messages: List[Dict] = []
-
-        agent = await self.get_agent(input_value)
-
-        # Isolate the message delivery mechanism and pass it to the operator
-        input_value.message["current_gogal"] = (
-            f"[{agent.name if agent.name else agent.profile}]:"
-            + input_value.message["content"]
-        )
-=======
         now_message = input_value.message
         agent = await self.get_agent(input_value)
         if agent.fixed_subgoal and len(agent.fixed_subgoal) > 0:
@@ -163,18 +152,13 @@
             )
 
         now_rely_messages: List[Dict] = []
->>>>>>> 78881c22
         ###What was received was the User message
         human_message = input_value.message.copy()
         human_message["role"] = ModelMessageRoleType.HUMAN
         now_rely_messages.append(human_message)
 
         ###Send a message (no reply required) and pass the message content
-<<<<<<< HEAD
-        now_message = input_value.message
-=======
-
->>>>>>> 78881c22
+
         if input_value.rely_messages and len(input_value.rely_messages) > 0:
             now_message = input_value.rely_messages[-1]
         await input_value.sender.a_send(now_message, agent, input_value.reviewer, False)
@@ -224,11 +208,6 @@
                 llm_config = LLMConfig(llm_client=input_value.llm_client)
             else:
                 llm_config = LLMConfig(llm_client=self.llm_client)
-<<<<<<< HEAD
-
-        agent = (
-            await agent_cls(name=self.awel_agent.role_name)
-=======
         kwargs = {}
         if self.awel_agent.role_name:
             kwargs["name"] = self.awel_agent.role_name
@@ -236,7 +215,6 @@
             kwargs["fixed_subgoal"] = self.awel_agent.fixed_subgoal
         agent = (
             await agent_cls(**kwargs)
->>>>>>> 78881c22
             .bind(input_value.memory)
             .bind(llm_config)
             .bind(input_value.agent_context)
