--- conflicted
+++ resolved
@@ -5,16 +5,7 @@
 
 from pydantic import BaseModel
 from sqlalchemy import Column, DateTime, Integer, String, Text, UniqueConstraint
-
-<<<<<<< HEAD
-from dbgpt.agent.agents.resource import (
-    AgentResource,
-    dataclass_to_dict,
-    json_to_agent_resource_list,
-)
-=======
 from dbgpt.agent.resource.resource_api import AgentResource
->>>>>>> 202e3dca
 from dbgpt.storage.metadata import BaseDao, Model
 
 
@@ -65,7 +56,7 @@
 
     @classmethod
     def from_entity(cls, entity):
-        resources = json_to_agent_resource_list(entity.resources)
+        resources = AgentResource.from_josn_list_str(entity.resources)
         return cls(
             app_code=entity.app_code,
             app_name=entity.app_name,
@@ -259,7 +250,6 @@
         user_code: Optional[str] = None,
         sys_code: Optional[str] = None,
     ):
-<<<<<<< HEAD
         with self.session() as session:
             app_entity = GptsAppCollectionEntity(
                 app_code=app_code,
@@ -356,19 +346,6 @@
                     )
                 )
             return apps
-=======
-        session = self.get_raw_session()
-        app_qry = session.query(GptsAppEntity)
-        if name_prefix:
-            app_qry.filter(GptsAppEntity.app_name.like(f"%{name_prefix}%"))
-        if user_code:
-            app_qry.filter(GptsAppEntity.user_code == user_code)
-        if sys_code:
-            app_qry.filter(GptsAppEntity.sys_code == sys_code)
-        result = app_qry.all()
-        session.close()
-        return result
->>>>>>> 202e3dca
 
     def app_detail(self, app_code: str):
         with self.session() as session:
@@ -380,17 +357,10 @@
                 GptsAppDetailEntity.app_code == app_code
             )
             app_details = app_detail_qry.all()
-<<<<<<< HEAD
-
-            details = [GptsAppDetail.from_entity(entity) for entity in app_details]
-
-            return GptsApp.from_dict(
-=======
             details: List[GptsAppDetail] = []
             for item in app_details:
                 details.append(GptsAppDetail())
             app = GptsApp.from_dict(
->>>>>>> 202e3dca
                 {
                     "app_code": app_info.app_code,
                     "app_name": app_info.app_name,
@@ -401,13 +371,9 @@
                     "sys_code": app_info.sys_code,
                     "created_at": app_info.created_at,
                     "updated_at": app_info.updated_at,
-<<<<<<< HEAD
-                    "details": details,
-=======
                     "details": [
                         GptsAppDetail.from_dict(item.to_dict()) for item in app_details
                     ],
->>>>>>> 202e3dca
                 }
             )
 
@@ -438,7 +404,7 @@
             app_details = []
             for item in gpts_app.details:
                 resource_dicts = [
-                    dataclass_to_dict(resource) for resource in item.resources
+                    AgentResource.dataclass_to_dict(resource) for resource in item.resources
                 ]
 
                 app_details.append(
@@ -464,8 +430,12 @@
             app_qry = session.query(GptsAppEntity)
             if gpts_app.app_code is None:
                 raise f"app_code is None, don't allow to edit!"
-            app_qry.filter(GptsAppEntity.app_code == gpts_app.app_code)
+            app_qry = app_qry.filter(GptsAppEntity.app_code == gpts_app.app_code)
             app_entity = app_qry.one()
+            app_entity.app_name = gpts_app.app_name
+            app_entity.app_describe = gpts_app.app_describe
+            app_entity.language = gpts_app.language
+            app_entity.team_mode = gpts_app.team_mode
             session.merge(app_entity)
 
             old_details = session.query(GptsAppDetailEntity).filter(
@@ -477,7 +447,7 @@
             app_details = []
             for item in gpts_app.details:
                 resource_dicts = [
-                    dataclass_to_dict(resource) for resource in item.resources
+                    AgentResource.dataclass_to_dict(resource) for resource in item.resources
                 ]
                 app_details.append(
                     GptsAppDetailEntity(
