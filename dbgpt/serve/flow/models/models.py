"""This is an auto-generated model file
You can define your own models and DAOs here
"""

import json
from datetime import datetime
from typing import Any, Dict, Union

from sqlalchemy import Column, DateTime, Integer, String, Text, UniqueConstraint

from dbgpt._private.pydantic import model_to_dict
from dbgpt.core.awel.flow.flow_factory import State
from dbgpt.core.interface.variables import StorageVariablesProvider
from dbgpt.storage.metadata import BaseDao, Model
from dbgpt.storage.metadata._base_dao import QUERY_SPEC

from ..api.schemas import (
    ServeRequest,
    ServerResponse,
    VariablesRequest,
    VariablesResponse,
)
from ..config import SERVER_APP_TABLE_NAME, SERVER_APP_VARIABLES_TABLE_NAME, ServeConfig


class ServeEntity(Model):
    __tablename__ = SERVER_APP_TABLE_NAME
    __table_args__ = (UniqueConstraint("uid", name="uk_uid"),)

    id = Column(Integer, primary_key=True, comment="Auto increment id")
    uid = Column(String(128), index=True, nullable=False, comment="Unique id")
    dag_id = Column(String(128), index=True, nullable=True, comment="DAG id")
    label = Column(String(128), nullable=True, comment="Flow label")
    name = Column(String(128), index=True, nullable=True, comment="Flow name")
    flow_category = Column(String(64), nullable=True, comment="Flow category")
    flow_data = Column(Text, nullable=True, comment="Flow data, JSON format")
    description = Column(String(512), nullable=True, comment="Flow description")
    state = Column(String(32), nullable=True, comment="Flow state")
    error_message = Column(String(512), nullable=True, comment="Error message")
    source = Column(String(64), nullable=True, comment="Flow source")
    source_url = Column(String(512), nullable=True, comment="Flow source url")
    version = Column(String(32), nullable=True, comment="Flow version")
    define_type = Column(
        String(32),
        default="json",
        nullable=True,
        comment="Flow define type(json or python)",
    )
    editable = Column(
        Integer, nullable=True, comment="Editable, 0: editable, 1: not editable"
    )
    variables = Column(Text, nullable=True, comment="Flow variables, JSON format")
    user_name = Column(String(128), index=True, nullable=True, comment="User name")
    sys_code = Column(String(128), index=True, nullable=True, comment="System code")
    gmt_created = Column(DateTime, default=datetime.now, comment="Record creation time")
    gmt_modified = Column(DateTime, default=datetime.now, comment="Record update time")

    def __repr__(self):
        return (
            f"ServeEntity(id={self.id}, uid={self.uid}, dag_id={self.dag_id}, name={self.name}, "
            f"flow_data={self.flow_data}, user_name={self.user_name}, "
            f"sys_code={self.sys_code}, gmt_created={self.gmt_created}, "
            f"gmt_modified={self.gmt_modified})"
        )

    @classmethod
    def parse_editable(cls, editable: Any) -> int:
        """Parse editable"""
        if editable is None:
            return 0
        if isinstance(editable, bool):
            return 0 if editable else 1
        elif isinstance(editable, int):
            return 0 if editable == 0 else 1
        else:
            raise ValueError(f"Invalid editable: {editable}")

    @classmethod
    def to_bool_editable(cls, editable: int) -> bool:
        """Convert editable to bool"""
        return editable is None or editable == 0


class VariablesEntity(Model):
    __tablename__ = SERVER_APP_VARIABLES_TABLE_NAME

    id = Column(Integer, primary_key=True, comment="Auto increment id")
    key = Column(String(128), index=True, nullable=False, comment="Variable key")
    name = Column(String(128), index=True, nullable=True, comment="Variable name")
    label = Column(String(128), nullable=True, comment="Variable label")
    value = Column(Text, nullable=True, comment="Variable value, JSON format")
    value_type = Column(
        String(32),
        nullable=True,
        comment="Variable value type(string, int, float, bool)",
    )
    category = Column(
        String(32),
        default="common",
        nullable=True,
        comment="Variable category(common or secret)",
    )
    encryption_method = Column(
        String(32),
        nullable=True,
        comment="Variable encryption method(fernet, simple, rsa, aes)",
    )
    salt = Column(String(128), nullable=True, comment="Variable salt")
    scope = Column(
        String(32),
        default="global",
        nullable=True,
<<<<<<< HEAD
        comment="Variable scope(global,flow,app,agent,datasource,flow:uid,"
        "flow:dag_name,agent:agent_name) etc",
=======
        comment="Variable scope(global,flow,app,agent,datasource,flow_priv,agent_priv, "
        "etc)",
>>>>>>> 9502251c
    )
    scope_key = Column(
        String(256),
        nullable=True,
<<<<<<< HEAD
        comment="Variable scope key, default is empty, for scope is 'flow:uid', "
        "the scope_key is uid of flow",
=======
        comment="Variable scope key, default is empty, for scope is 'flow_priv', "
        "the scope_key is dag id of flow",
>>>>>>> 9502251c
    )
    enabled = Column(
        Integer,
        default=1,
        nullable=True,
        comment="Variable enabled, 0: disabled, 1: enabled",
    )
<<<<<<< HEAD
=======
    description = Column(Text, nullable=True, comment="Variable description")
>>>>>>> 9502251c
    user_name = Column(String(128), index=True, nullable=True, comment="User name")
    sys_code = Column(String(128), index=True, nullable=True, comment="System code")
    gmt_created = Column(DateTime, default=datetime.now, comment="Record creation time")
    gmt_modified = Column(DateTime, default=datetime.now, comment="Record update time")


class ServeDao(BaseDao[ServeEntity, ServeRequest, ServerResponse]):
    """The DAO class for Flow"""

    def __init__(self, serve_config: ServeConfig):
        super().__init__()
        self._serve_config = serve_config

    def from_request(self, request: Union[ServeRequest, Dict[str, Any]]) -> ServeEntity:
        """Convert the request to an entity

        Args:
            request (Union[ServeRequest, Dict[str, Any]]): The request

        Returns:
            T: The entity
        """
        request_dict = (
            model_to_dict(request) if isinstance(request, ServeRequest) else request
        )
        flow_data = json.dumps(request_dict.get("flow_data"), ensure_ascii=False)
        state = request_dict.get("state", State.INITIALIZING.value)
        error_message = request_dict.get("error_message")
        if error_message:
            error_message = error_message[:500]

        variables_raw = request_dict.get("variables")
        variables = (
            json.dumps(variables_raw, ensure_ascii=False) if variables_raw else None
        )
        new_dict = {
            "uid": request_dict.get("uid"),
            "dag_id": request_dict.get("dag_id"),
            "label": request_dict.get("label"),
            "name": request_dict.get("name"),
            "flow_category": request_dict.get("flow_category"),
            "flow_data": flow_data,
            "state": state,
            "error_message": error_message,
            "source": request_dict.get("source"),
            "source_url": request_dict.get("source_url"),
            "version": request_dict.get("version"),
            "define_type": request_dict.get("define_type"),
            "editable": ServeEntity.parse_editable(request_dict.get("editable")),
            "description": request_dict.get("description"),
            "variables": variables,
            "user_name": request_dict.get("user_name"),
            "sys_code": request_dict.get("sys_code"),
        }
        entity = ServeEntity(**new_dict)
        return entity

    def to_request(self, entity: ServeEntity) -> ServeRequest:
        """Convert the entity to a request

        Args:
            entity (T): The entity

        Returns:
            REQ: The request
        """
        flow_data = json.loads(entity.flow_data)
        variables_raw = json.loads(entity.variables) if entity.variables else None
        variables = ServeRequest.parse_variables(variables_raw)
        return ServeRequest(
            uid=entity.uid,
            dag_id=entity.dag_id,
            label=entity.label,
            name=entity.name,
            flow_category=entity.flow_category,
            flow_data=flow_data,
            state=State.value_of(entity.state),
            error_message=entity.error_message,
            source=entity.source,
            source_url=entity.source_url,
            version=entity.version,
            define_type=entity.define_type,
            editable=ServeEntity.to_bool_editable(entity.editable),
            description=entity.description,
            variables=variables,
            user_name=entity.user_name,
            sys_code=entity.sys_code,
        )

    def to_response(self, entity: ServeEntity) -> ServerResponse:
        """Convert the entity to a response

        Args:
            entity (T): The entity

        Returns:
            RES: The response
        """
        flow_data = json.loads(entity.flow_data)
        gmt_created_str = entity.gmt_created.strftime("%Y-%m-%d %H:%M:%S")
        gmt_modified_str = entity.gmt_modified.strftime("%Y-%m-%d %H:%M:%S")
        variables_raw = json.loads(entity.variables) if entity.variables else None
        variables = ServeRequest.parse_variables(variables_raw)
        return ServerResponse(
            uid=entity.uid,
            dag_id=entity.dag_id,
            label=entity.label,
            name=entity.name,
            flow_category=entity.flow_category,
            flow_data=flow_data,
            description=entity.description,
            state=State.value_of(entity.state),
            error_message=entity.error_message,
            source=entity.source,
            source_url=entity.source_url,
            version=entity.version,
            editable=ServeEntity.to_bool_editable(entity.editable),
            define_type=entity.define_type,
            variables=variables,
            user_name=entity.user_name,
            sys_code=entity.sys_code,
            gmt_created=gmt_created_str,
            gmt_modified=gmt_modified_str,
        )

    def update(
        self, query_request: QUERY_SPEC, update_request: ServeRequest
    ) -> ServerResponse:
        with self.session(commit=False) as session:
            query = self._create_query_object(session, query_request)
            entry: ServeEntity = query.first()
            if entry is None:
                raise Exception("Invalid request")
            if update_request.label:
                entry.label = update_request.label
            if update_request.name:
                entry.name = update_request.name
            if update_request.flow_category:
                entry.flow_category = update_request.flow_category
            if update_request.flow_data:
                entry.flow_data = json.dumps(
                    model_to_dict(update_request.flow_data), ensure_ascii=False
                )
            if update_request.description:
                entry.description = update_request.description
            if update_request.state:
                entry.state = update_request.state.value
            if update_request.error_message is not None:
                # Keep first 500 characters
                entry.error_message = update_request.error_message[:500]
            if update_request.source:
                entry.source = update_request.source
            if update_request.source_url:
                entry.source_url = update_request.source_url
            if update_request.version:
                entry.version = update_request.version
            entry.editable = ServeEntity.parse_editable(update_request.editable)
            if update_request.define_type:
                entry.define_type = update_request.define_type

            if update_request.variables:
                variables_raw = update_request.get_variables_dict()
                entry.variables = (
                    json.dumps(variables_raw, ensure_ascii=False)
                    if variables_raw
                    else None
                )
            if update_request.user_name:
                entry.user_name = update_request.user_name
            if update_request.sys_code:
                entry.sys_code = update_request.sys_code
            session.merge(entry)
            session.commit()
            return self.get_one(query_request)


class VariablesDao(BaseDao[VariablesEntity, VariablesRequest, VariablesResponse]):
    """The DAO class for Variables"""

    def __init__(self, serve_config: ServeConfig):
        super().__init__()
        self._serve_config = serve_config

    def from_request(
        self, request: Union[VariablesRequest, Dict[str, Any]]
    ) -> VariablesEntity:
        """Convert the request to an entity

        Args:
            request (Union[VariablesRequest, Dict[str, Any]]): The request

        Returns:
            T: The entity
        """
        request_dict = (
            model_to_dict(request) if isinstance(request, VariablesRequest) else request
        )
        value = StorageVariablesProvider.serialize_value(request_dict.get("value"))
        enabled = 1 if request_dict.get("enabled", True) else 0
        new_dict = {
            "key": request_dict.get("key"),
            "name": request_dict.get("name"),
            "label": request_dict.get("label"),
            "value": value,
            "value_type": request_dict.get("value_type"),
            "category": request_dict.get("category"),
            "encryption_method": request_dict.get("encryption_method"),
            "salt": request_dict.get("salt"),
            "scope": request_dict.get("scope"),
            "scope_key": request_dict.get("scope_key"),
            "enabled": enabled,
            "user_name": request_dict.get("user_name"),
            "sys_code": request_dict.get("sys_code"),
<<<<<<< HEAD
=======
            "description": request_dict.get("description"),
>>>>>>> 9502251c
        }
        entity = VariablesEntity(**new_dict)
        return entity

    def to_request(self, entity: VariablesEntity) -> VariablesRequest:
        """Convert the entity to a request

        Args:
            entity (T): The entity

        Returns:
            REQ: The request
        """
        value = StorageVariablesProvider.deserialize_value(entity.value)
        if entity.category == "secret":
            value = "******"
        enabled = entity.enabled == 1
        return VariablesRequest(
            key=entity.key,
            name=entity.name,
            label=entity.label,
            value=value,
            value_type=entity.value_type,
            category=entity.category,
            encryption_method=entity.encryption_method,
            salt=entity.salt,
            scope=entity.scope,
            scope_key=entity.scope_key,
            enabled=enabled,
            user_name=entity.user_name,
            sys_code=entity.sys_code,
<<<<<<< HEAD
=======
            description=entity.description,
>>>>>>> 9502251c
        )

    def to_response(self, entity: VariablesEntity) -> VariablesResponse:
        """Convert the entity to a response

        Args:
            entity (T): The entity

        Returns:
            RES: The response
        """
        value = StorageVariablesProvider.deserialize_value(entity.value)
        if entity.category == "secret":
            value = "******"
        gmt_created_str = entity.gmt_created.strftime("%Y-%m-%d %H:%M:%S")
        gmt_modified_str = entity.gmt_modified.strftime("%Y-%m-%d %H:%M:%S")
        enabled = entity.enabled == 1
        return VariablesResponse(
            id=entity.id,
            key=entity.key,
            name=entity.name,
            label=entity.label,
            value=value,
            value_type=entity.value_type,
            category=entity.category,
            encryption_method=entity.encryption_method,
            salt=entity.salt,
            scope=entity.scope,
            scope_key=entity.scope_key,
            enabled=enabled,
            user_name=entity.user_name,
            sys_code=entity.sys_code,
            gmt_created=gmt_created_str,
            gmt_modified=gmt_modified_str,
<<<<<<< HEAD
=======
            description=entity.description,
>>>>>>> 9502251c
        )<|MERGE_RESOLUTION|>--- conflicted
+++ resolved
@@ -110,24 +110,14 @@
         String(32),
         default="global",
         nullable=True,
-<<<<<<< HEAD
-        comment="Variable scope(global,flow,app,agent,datasource,flow:uid,"
-        "flow:dag_name,agent:agent_name) etc",
-=======
         comment="Variable scope(global,flow,app,agent,datasource,flow_priv,agent_priv, "
         "etc)",
->>>>>>> 9502251c
     )
     scope_key = Column(
         String(256),
         nullable=True,
-<<<<<<< HEAD
-        comment="Variable scope key, default is empty, for scope is 'flow:uid', "
-        "the scope_key is uid of flow",
-=======
         comment="Variable scope key, default is empty, for scope is 'flow_priv', "
         "the scope_key is dag id of flow",
->>>>>>> 9502251c
     )
     enabled = Column(
         Integer,
@@ -135,10 +125,7 @@
         nullable=True,
         comment="Variable enabled, 0: disabled, 1: enabled",
     )
-<<<<<<< HEAD
-=======
     description = Column(Text, nullable=True, comment="Variable description")
->>>>>>> 9502251c
     user_name = Column(String(128), index=True, nullable=True, comment="User name")
     sys_code = Column(String(128), index=True, nullable=True, comment="System code")
     gmt_created = Column(DateTime, default=datetime.now, comment="Record creation time")
@@ -352,10 +339,7 @@
             "enabled": enabled,
             "user_name": request_dict.get("user_name"),
             "sys_code": request_dict.get("sys_code"),
-<<<<<<< HEAD
-=======
             "description": request_dict.get("description"),
->>>>>>> 9502251c
         }
         entity = VariablesEntity(**new_dict)
         return entity
@@ -387,10 +371,7 @@
             enabled=enabled,
             user_name=entity.user_name,
             sys_code=entity.sys_code,
-<<<<<<< HEAD
-=======
             description=entity.description,
->>>>>>> 9502251c
         )
 
     def to_response(self, entity: VariablesEntity) -> VariablesResponse:
@@ -425,8 +406,5 @@
             sys_code=entity.sys_code,
             gmt_created=gmt_created_str,
             gmt_modified=gmt_modified_str,
-<<<<<<< HEAD
-=======
             description=entity.description,
->>>>>>> 9502251c
         )