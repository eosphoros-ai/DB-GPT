<<<<<<< HEAD
import json
from functools import cache
from typing import Dict, List, Optional, Union
=======
import io
import json
from functools import cache
from typing import Dict, List, Literal, Optional, Union
>>>>>>> 3d1d2757

from fastapi import APIRouter, Depends, File, HTTPException, Query, Request, UploadFile
from fastapi.security.http import HTTPAuthorizationCredentials, HTTPBearer
from starlette.responses import JSONResponse, StreamingResponse

from dbgpt.component import SystemApp
from dbgpt.core.awel.flow import ResourceMetadata, ViewMetadata
from dbgpt.serve.core import Result, blocking_func_to_async
from dbgpt.util import PaginationResult

from ..config import APP_NAME, SERVE_SERVICE_COMPONENT_NAME, ServeConfig
from ..service.service import Service
from ..service.variables_service import VariablesService
from .schemas import (
<<<<<<< HEAD
=======
    FlowDebugRequest,
>>>>>>> 3d1d2757
    RefreshNodeRequest,
    ServeRequest,
    ServerResponse,
    VariablesRequest,
    VariablesResponse,
)

router = APIRouter()

# Add your API endpoints here

global_system_app: Optional[SystemApp] = None


def get_service() -> Service:
    """Get the service instance"""
    return Service.get_instance(global_system_app)


def get_variable_service() -> VariablesService:
    """Get the service instance"""
    return VariablesService.get_instance(global_system_app)


get_bearer_token = HTTPBearer(auto_error=False)


@cache
def _parse_api_keys(api_keys: str) -> List[str]:
    """Parse the string api keys to a list

    Args:
        api_keys (str): The string api keys

    Returns:
        List[str]: The list of api keys
    """
    if not api_keys:
        return []
    return [key.strip() for key in api_keys.split(",")]


async def check_api_key(
    auth: Optional[HTTPAuthorizationCredentials] = Depends(get_bearer_token),
    request: Request = None,
    service: Service = Depends(get_service),
) -> Optional[str]:
    """Check the api key

    If the api key is not set, allow all.

    Your can pass the token in you request header like this:

    .. code-block:: python

        import requests

        client_api_key = "your_api_key"
        headers = {"Authorization": "Bearer " + client_api_key}
        res = requests.get("http://test/hello", headers=headers)
        assert res.status_code == 200

    """
    if request.url.path.startswith(f"/api/v1"):
        return None

    # for api_version in serve.serve_versions():
    if service.config.api_keys:
        api_keys = _parse_api_keys(service.config.api_keys)
        if auth is None or (token := auth.credentials) not in api_keys:
            raise HTTPException(
                status_code=401,
                detail={
                    "error": {
                        "message": "",
                        "type": "invalid_request_error",
                        "param": None,
                        "code": "invalid_api_key",
                    }
                },
            )
        return token
    else:
        # api_keys not set; allow all
        return None


@router.get("/health")
async def health():
    """Health check endpoint"""
    return {"status": "ok"}


@router.get("/test_auth", dependencies=[Depends(check_api_key)])
async def test_auth():
    """Test auth endpoint"""
    return {"status": "ok"}


@router.post(
    "/flows", response_model=Result[None], dependencies=[Depends(check_api_key)]
)
async def create(
    request: ServeRequest, service: Service = Depends(get_service)
) -> Result[ServerResponse]:
    """Create a new Flow entity

    Args:
        request (ServeRequest): The request
        service (Service): The service
    Returns:
        ServerResponse: The response
    """
    return Result.succ(service.create_and_save_dag(request))


@router.put(
    "/flows/{uid}",
    response_model=Result[ServerResponse],
    dependencies=[Depends(check_api_key)],
)
async def update(
    uid: str, request: ServeRequest, service: Service = Depends(get_service)
) -> Result[ServerResponse]:
    """Update a Flow entity

    Args:
        uid (str): The uid
        request (ServeRequest): The request
        service (Service): The service
    Returns:
        ServerResponse: The response
    """
    return Result.succ(service.update_flow(request))


@router.delete("/flows/{uid}")
async def delete(
    uid: str, service: Service = Depends(get_service)
) -> Result[ServerResponse]:
    """Delete a Flow entity

    Args:
        uid (str): The uid
        service (Service): The service
    Returns:
        Result[None]: The response
    """
    inst = service.delete(uid)
    return Result.succ(inst)


@router.get("/flows/{uid}")
async def get_flows(
    uid: str, service: Service = Depends(get_service)
) -> Result[ServerResponse]:
    """Get a Flow entity by uid

    Args:
        uid (str): The uid
        service (Service): The service

    Returns:
        Result[ServerResponse]: The response
    """
    flow = service.get({"uid": uid})
    if not flow:
        raise HTTPException(status_code=404, detail=f"Flow {uid} not found")
    return Result.succ(flow)


@router.get(
    "/flows",
    response_model=Result[PaginationResult[ServerResponse]],
    dependencies=[Depends(check_api_key)],
)
async def query_page(
    user_name: Optional[str] = Query(default=None, description="user name"),
    sys_code: Optional[str] = Query(default=None, description="system code"),
    page: int = Query(default=1, description="current page"),
    page_size: int = Query(default=20, description="page size"),
    name: Optional[str] = Query(default=None, description="flow name"),
    uid: Optional[str] = Query(default=None, description="flow uid"),
    service: Service = Depends(get_service),
) -> Result[PaginationResult[ServerResponse]]:
    """Query Flow entities

    Args:
        user_name (Optional[str]): The username
        sys_code (Optional[str]): The system code
        page (int): The page number
        page_size (int): The page size
        name (Optional[str]): The flow name
        uid (Optional[str]): The flow uid
        service (Service): The service
    Returns:
        ServerResponse: The response
    """
    return Result.succ(
        service.get_list_by_page(
            {"user_name": user_name, "sys_code": sys_code, "name": name, "uid": uid},
            page,
            page_size,
        )
    )


@router.get("/nodes", dependencies=[Depends(check_api_key)])
async def get_nodes(
    user_name: Optional[str] = Query(default=None, description="user name"),
    sys_code: Optional[str] = Query(default=None, description="system code"),
    tags: Optional[str] = Query(default=None, description="tags"),
):
    """Get the operator or resource nodes

    Args:
        user_name (Optional[str]): The username
        sys_code (Optional[str]): The system code
        tags (Optional[str]): The tags encoded in JSON format

    Returns:
        Result[List[Union[ViewMetadata, ResourceMetadata]]]:
            The operator or resource nodes
    """
    from dbgpt.core.awel.flow.base import _OPERATOR_REGISTRY

    tags_dict: Optional[Dict[str, str]] = None
    if tags:
        try:
            tags_dict = json.loads(tags)
        except json.JSONDecodeError:
            return Result.fail("Invalid JSON format for tags")

    metadata_list = await blocking_func_to_async(
        global_system_app,
        _OPERATOR_REGISTRY.metadata_list,
        tags_dict,
        user_name,
        sys_code,
    )
    return Result.succ(metadata_list)


@router.post("/nodes/refresh", dependencies=[Depends(check_api_key)])
async def refresh_nodes(refresh_request: RefreshNodeRequest):
    """Refresh the operator or resource nodes

    Returns:
        Result[None]: The response
    """
    from dbgpt.core.awel.flow.base import _OPERATOR_REGISTRY

    # Make sure the variables provider is initialized
    _ = get_variable_service().variables_provider

    new_metadata = await _OPERATOR_REGISTRY.refresh(
        refresh_request.id,
        refresh_request.flow_type == "operator",
        refresh_request.refresh,
        "http",
        global_system_app,
    )
    return Result.succ(new_metadata)


@router.post(
    "/variables",
    response_model=Result[VariablesResponse],
    dependencies=[Depends(check_api_key)],
)
async def create_variables(
    variables_request: VariablesRequest,
) -> Result[VariablesResponse]:
    """Create a new Variables entity

    Args:
        variables_request (VariablesRequest): The request
    Returns:
        VariablesResponse: The response
    """
    res = await blocking_func_to_async(
        global_system_app, get_variable_service().create, variables_request
    )
    return Result.succ(res)


@router.put(
    "/variables/{v_id}",
    response_model=Result[VariablesResponse],
    dependencies=[Depends(check_api_key)],
)
async def update_variables(
    v_id: int, variables_request: VariablesRequest
) -> Result[VariablesResponse]:
    """Update a Variables entity

    Args:
        v_id (int): The variable id
        variables_request (VariablesRequest): The request
    Returns:
        VariablesResponse: The response
    """
    res = await blocking_func_to_async(
        global_system_app, get_variable_service().update, v_id, variables_request
    )
    return Result.succ(res)


<<<<<<< HEAD
@router.post("/flow/debug")
async def debug():
    """Debug the flow."""
    # TODO: Implement the debug endpoint
=======
@router.post("/flow/debug", dependencies=[Depends(check_api_key)])
async def debug_flow(
    flow_debug_request: FlowDebugRequest, service: Service = Depends(get_service)
):
    """Run the flow in debug mode."""
    # Return the no-incremental stream by default
    stream_iter = service.debug_flow(flow_debug_request, default_incremental=False)

    headers = {
        "Content-Type": "text/event-stream",
        "Cache-Control": "no-cache",
        "Connection": "keep-alive",
        "Transfer-Encoding": "chunked",
    }
    return StreamingResponse(
        service._wrapper_chat_stream_flow_str(stream_iter),
        headers=headers,
        media_type="text/event-stream",
    )


@router.get("/flow/export/{uid}", dependencies=[Depends(check_api_key)])
async def export_flow(
    uid: str,
    export_type: Literal["json", "dbgpts"] = Query(
        "json", description="export type(json or dbgpts)"
    ),
    format: Literal["file", "json"] = Query(
        "file", description="response format(file or json)"
    ),
    file_name: Optional[str] = Query(default=None, description="file name to export"),
    user_name: Optional[str] = Query(default=None, description="user name"),
    sys_code: Optional[str] = Query(default=None, description="system code"),
    service: Service = Depends(get_service),
):
    """Export the flow to a file."""
    flow = service.get({"uid": uid, "user_name": user_name, "sys_code": sys_code})
    if not flow:
        raise HTTPException(status_code=404, detail=f"Flow {uid} not found")
    package_name = flow.name.replace("_", "-")
    file_name = file_name or package_name
    if export_type == "json":
        flow_dict = {"flow": flow.to_dict()}
        if format == "json":
            return JSONResponse(content=flow_dict)
        else:
            # Return the json file
            return StreamingResponse(
                io.BytesIO(json.dumps(flow_dict, ensure_ascii=False).encode("utf-8")),
                media_type="application/file",
                headers={
                    "Content-Disposition": f"attachment;filename={file_name}.json"
                },
            )

    elif export_type == "dbgpts":
        from ..service.share_utils import _generate_dbgpts_zip

        if format == "json":
            raise HTTPException(
                status_code=400, detail="json response is not supported for dbgpts"
            )

        zip_buffer = await blocking_func_to_async(
            global_system_app, _generate_dbgpts_zip, package_name, flow
        )
        return StreamingResponse(
            zip_buffer,
            media_type="application/x-zip-compressed",
            headers={"Content-Disposition": f"attachment;filename={file_name}.zip"},
        )


@router.post(
    "/flow/import",
    response_model=Result[ServerResponse],
    dependencies=[Depends(check_api_key)],
)
async def import_flow(
    file: UploadFile = File(...),
    save_flow: bool = Query(
        False, description="Whether to save the flow after importing"
    ),
    service: Service = Depends(get_service),
):
    """Import the flow from a file."""
    filename = file.filename
    file_extension = filename.split(".")[-1].lower()
    if file_extension == "json":
        # Handle json file
        json_content = await file.read()
        json_dict = json.loads(json_content)
        if "flow" not in json_dict:
            raise HTTPException(
                status_code=400, detail="invalid json file, missing 'flow' key"
            )
        flow = ServeRequest.parse_obj(json_dict["flow"])
    elif file_extension == "zip":
        from ..service.share_utils import _parse_flow_from_zip_file

        # Handle zip file
        flow = await _parse_flow_from_zip_file(file, global_system_app)
    else:
        raise HTTPException(
            status_code=400, detail=f"invalid file extension {file_extension}"
        )
    if save_flow:
        return Result.succ(service.create_and_save_dag(flow))
    else:
        return Result.succ(flow)
>>>>>>> 3d1d2757


def init_endpoints(system_app: SystemApp) -> None:
    """Initialize the endpoints"""
    from .variables_provider import (
        BuiltinAllSecretVariablesProvider,
        BuiltinAllVariablesProvider,
        BuiltinEmbeddingsVariablesProvider,
        BuiltinFlowVariablesProvider,
        BuiltinLLMVariablesProvider,
        BuiltinNodeVariablesProvider,
    )

    global global_system_app
    system_app.register(Service)
    system_app.register(VariablesService)
    system_app.register(BuiltinFlowVariablesProvider)
    system_app.register(BuiltinNodeVariablesProvider)
    system_app.register(BuiltinAllVariablesProvider)
    system_app.register(BuiltinAllSecretVariablesProvider)
    system_app.register(BuiltinLLMVariablesProvider)
    system_app.register(BuiltinEmbeddingsVariablesProvider)
    global_system_app = system_app<|MERGE_RESOLUTION|>--- conflicted
+++ resolved
@@ -1,13 +1,7 @@
-<<<<<<< HEAD
-import json
-from functools import cache
-from typing import Dict, List, Optional, Union
-=======
 import io
 import json
 from functools import cache
 from typing import Dict, List, Literal, Optional, Union
->>>>>>> 3d1d2757
 
 from fastapi import APIRouter, Depends, File, HTTPException, Query, Request, UploadFile
 from fastapi.security.http import HTTPAuthorizationCredentials, HTTPBearer
@@ -22,10 +16,7 @@
 from ..service.service import Service
 from ..service.variables_service import VariablesService
 from .schemas import (
-<<<<<<< HEAD
-=======
     FlowDebugRequest,
->>>>>>> 3d1d2757
     RefreshNodeRequest,
     ServeRequest,
     ServerResponse,
@@ -334,12 +325,6 @@
     return Result.succ(res)
 
 
-<<<<<<< HEAD
-@router.post("/flow/debug")
-async def debug():
-    """Debug the flow."""
-    # TODO: Implement the debug endpoint
-=======
 @router.post("/flow/debug", dependencies=[Depends(check_api_key)])
 async def debug_flow(
     flow_debug_request: FlowDebugRequest, service: Service = Depends(get_service)
@@ -450,7 +435,6 @@
         return Result.succ(service.create_and_save_dag(flow))
     else:
         return Result.succ(flow)
->>>>>>> 3d1d2757
 
 
 def init_endpoints(system_app: SystemApp) -> None:
