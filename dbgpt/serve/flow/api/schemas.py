--- conflicted
+++ resolved
@@ -2,11 +2,7 @@
 
 from dbgpt._private.pydantic import BaseModel, ConfigDict, Field
 from dbgpt.core.awel import CommonLLMHttpRequestBody
-<<<<<<< HEAD
-from dbgpt.core.awel.flow.flow_factory import FlowPanel
-=======
 from dbgpt.core.awel.flow.flow_factory import FlowPanel, VariablesRequest
->>>>>>> 3d1d2757
 from dbgpt.core.awel.util.parameter_util import RefreshOptionRequest
 
 from ..config import SERVE_APP_NAME_HUMP
@@ -22,62 +18,6 @@
     model_config = ConfigDict(title=f"ServerResponse for {SERVE_APP_NAME_HUMP}")
 
 
-<<<<<<< HEAD
-class VariablesRequest(BaseModel):
-    """Variable request model.
-
-    For creating a new variable in the DB-GPT.
-    """
-
-    key: str = Field(
-        ...,
-        description="The key of the variable to create",
-        examples=["dbgpt.model.openai.api_key"],
-    )
-    name: str = Field(
-        ...,
-        description="The name of the variable to create",
-        examples=["my_first_openai_key"],
-    )
-    label: str = Field(
-        ...,
-        description="The label of the variable to create",
-        examples=["My First OpenAI Key"],
-    )
-    value: Any = Field(
-        ..., description="The value of the variable to create", examples=["1234567890"]
-    )
-    value_type: Literal["str", "int", "float", "bool"] = Field(
-        "str",
-        description="The type of the value of the variable to create",
-        examples=["str", "int", "float", "bool"],
-    )
-    category: Literal["common", "secret"] = Field(
-        ...,
-        description="The category of the variable to create",
-        examples=["common"],
-    )
-    scope: str = Field(
-        ...,
-        description="The scope of the variable to create",
-        examples=["global"],
-    )
-    scope_key: Optional[str] = Field(
-        ...,
-        description="The scope key of the variable to create",
-        examples=["dbgpt"],
-    )
-    enabled: Optional[bool] = Field(
-        True,
-        description="Whether the variable is enabled",
-        examples=[True],
-    )
-    user_name: Optional[str] = Field(None, description="User name")
-    sys_code: Optional[str] = Field(None, description="System code")
-
-
-=======
->>>>>>> 3d1d2757
 class VariablesResponse(VariablesRequest):
     """Variable response model."""
 
