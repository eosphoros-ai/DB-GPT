--- conflicted
+++ resolved
@@ -623,10 +623,7 @@
     async def _wrapper_chat_stream_flow_str(
         self, stream_iter: AsyncIterator[ModelOutput]
     ) -> AsyncIterator[str]:
-<<<<<<< HEAD
-=======
-
->>>>>>> 77e56d9f
+
         async for output in stream_iter:
             text = output.text
             if text:
