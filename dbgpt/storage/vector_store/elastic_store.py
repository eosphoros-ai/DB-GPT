--- conflicted
+++ resolved
@@ -31,12 +31,8 @@
     raise ValueError(
         "Could not import elasticsearch AND jieba python package. "
         "Please install it with `pip install elasticsearch`."
-<<<<<<< HEAD
-        "Please install it with `pip install jieba`.")
-=======
         "Please install it with `pip install jieba`."
     )
->>>>>>> 3d7f77cd
 
 
 @register_resource(
@@ -51,12 +47,8 @@
             str,
             description=_(
                 "The uri of elasticsearch store, if not set, will use the default "
-<<<<<<< HEAD
-                "uri."),
-=======
                 "uri."
             ),
->>>>>>> 3d7f77cd
             optional=True,
             default="localhost",
         ),
@@ -66,12 +58,8 @@
             str,
             description=_(
                 "The port of elasticsearch store, if not set, will use the default "
-<<<<<<< HEAD
-                "port."),
-=======
                 "port."
             ),
->>>>>>> 3d7f77cd
             optional=True,
             default="9200",
         ),
@@ -81,12 +69,8 @@
             str,
             description=_(
                 "The alias of elasticsearch store, if not set, will use the default "
-<<<<<<< HEAD
-                "alias."),
-=======
                 "alias."
             ),
->>>>>>> 3d7f77cd
             optional=True,
             default="default",
         ),
@@ -96,7 +80,8 @@
             str,
             description=_(
                 "The index name of elasticsearch store, if not set, will use the "
-                "default index name."),
+                "default index name."
+            ),
             optional=True,
             default="index_name_test",
         ),
@@ -113,37 +98,31 @@
 
     uri: str = Field(
         default="localhost",
-        description=
-        "The uri of elasticsearch store, if not set, will use the default uri.",
+        description="The uri of elasticsearch store, if not set, will use the default uri.",
     )
     port: str = Field(
         default="9200",
-        description=
-        "The port of elasticsearch store, if not set, will use the default port.",
+        description="The port of elasticsearch store, if not set, will use the default port.",
     )
 
     alias: str = Field(
         default="default",
-        description=
-        "The alias of elasticsearch store, if not set, will use the default "
+        description="The alias of elasticsearch store, if not set, will use the default "
         "alias.",
     )
     index_name: str = Field(
         default="index_name_test",
-        description=
-        "The index name of elasticsearch store, if not set, will use the "
+        description="The index name of elasticsearch store, if not set, will use the "
         "default index name.",
     )
     metadata_field: str = Field(
         default="metadata",
-        description=
-        "The metadata field of elasticsearch store, if not set, will use the "
+        description="The metadata field of elasticsearch store, if not set, will use the "
         "default metadata field.",
     )
     secure: str = Field(
         default="",
-        description=
-        "The secure of elasticsearch store, if not set, will use the default "
+        description="The secure of elasticsearch store, if not set, will use the default "
         "secure.",
     )
 
@@ -161,18 +140,6 @@
         connect_kwargs = {}
         elasticsearch_vector_config = vector_store_config.dict()
         self.uri = elasticsearch_vector_config.get("uri") or os.getenv(
-<<<<<<< HEAD
-            "ElasticSearch_URL", "localhost")
-        self.port = elasticsearch_vector_config.get("post") or os.getenv(
-            "ElasticSearch_PORT", "9200")
-        self.username = elasticsearch_vector_config.get(
-            "username") or os.getenv("ElasticSearch_USERNAME")
-        self.password = elasticsearch_vector_config.get(
-            "password") or os.getenv("ElasticSearch_PASSWORD")
-
-        self.collection_name = (elasticsearch_vector_config.get("name")
-                                or vector_store_config.name)
-=======
             "ElasticSearch_URL", "localhost"
         )
         self.port = elasticsearch_vector_config.get("post") or os.getenv(
@@ -188,7 +155,6 @@
         self.collection_name = (
             elasticsearch_vector_config.get("name") or vector_store_config.name
         )
->>>>>>> 3d7f77cd
         ### 同milvus,目前只支持全中文、英文+数字的命名形式，若是全中文会转换成英文+数字的命名形式
         ### 同时es索引只支持小写字符。
         if string_utils.is_all_chinese(self.collection_name):
@@ -207,7 +173,8 @@
         if (self.username is None) != (self.password is None):
             raise ValueError(
                 "Both username and password must be set to use authentication for "
-                "ElasticSearch")
+                "ElasticSearch"
+            )
 
         if self.username:
             connect_kwargs["username"] = self.username
@@ -231,24 +198,15 @@
                 # 创建索引，报错--先忽略
                 if not self.vector_name_exists():
                     self.es_client_python.indices.create(
-<<<<<<< HEAD
-                        index=self.index_name, body=self.index_settings)
-=======
                         index=self.index_name, body=self.index_settings
                     )
->>>>>>> 3d7f77cd
             else:
                 logger.warning("ES未配置用户名和密码")
-                self.es_client_python = Elasticsearch(
-                    f"http://{self.uri}:{self.port}")
+                self.es_client_python = Elasticsearch(f"http://{self.uri}:{self.port}")
                 if not self.vector_name_exists():
                     self.es_client_python.indices.create(
-<<<<<<< HEAD
-                        index=self.index_name, body=self.index_settings)
-=======
                         index=self.index_name, body=self.index_settings
                     )
->>>>>>> 3d7f77cd
         except ConnectionError:
             logger.error("连接到 Elasticsearch 失败！")
         except Exception as e:
@@ -303,18 +261,9 @@
                     ids=ids,
                     es_url=f"http://{self.uri}:{self.port}",
                     index_name=self.index_name,
-<<<<<<< HEAD
-                    distance_strategy=
-                    "COSINE",  # Defaults to COSINE. Can be one of COSINE, EUCLIDEAN_DISTANCE, or DOT_PRODUCT.
-                    query_field=
-                    "context",  ## Name of the field to store the texts in.
-                    vector_query_field=
-                    "dense_vector",  # Optional. Name of the field to store the embedding vectors in.
-=======
                     distance_strategy="COSINE",  # Defaults to COSINE. Can be one of COSINE, EUCLIDEAN_DISTANCE, or DOT_PRODUCT.
                     query_field="context",  ## Name of the field to store the texts in.
                     vector_query_field="dense_vector",  # Optional. Name of the field to store the embedding vectors in.
->>>>>>> 3d7f77cd
                     # verify_certs=False,
                     # strategy: Optional. Retrieval strategy to use when searching the index.
                     # Defaults to ApproxRetrievalStrategy.
@@ -374,15 +323,9 @@
         if len(query_list) == 0:
             query_list = [query]
         body = {"query": {"match": {"context": " ".join(query_list)}}}
-<<<<<<< HEAD
-        search_results = self.es_client_python.search(index=self.index_name,
-                                                      body=body,
-                                                      size=topk)
-=======
         search_results = self.es_client_python.search(
             index=self.index_name, body=body, size=topk
         )
->>>>>>> 3d7f77cd
         search_results = search_results["hits"]["hits"]
 
         # 判断搜索结果是否为空
@@ -440,20 +383,13 @@
             Chunk(
                 metadata=json.loads(doc.metadata.get("metadata", "")),
                 content=doc.page_content,
-<<<<<<< HEAD
-            ) for doc, score, id in info_docs
-=======
             )
             for doc, score, id in info_docs
->>>>>>> 3d7f77cd
         ]
 
     def similar_search_with_scores(
-            self,
-            text,
-            topk,
-            score_threshold,
-            filters: Optional[MetadataFilters] = None) -> List[Chunk]:
+        self, text, topk, score_threshold, filters: Optional[MetadataFilters] = None
+    ) -> List[Chunk]:
         """Perform a search on a query string and return results with score.
 
         For more information about the search parameters, take a look at the ElasticSearch
@@ -475,15 +411,9 @@
         if len(query_list) == 0:
             query_list = [query]
         body = {"query": {"match": {"context": " ".join(query_list)}}}
-<<<<<<< HEAD
-        search_results = self.es_client_python.search(index=self.index_name,
-                                                      body=body,
-                                                      size=topk)
-=======
         search_results = self.es_client_python.search(
             index=self.index_name, body=body, size=topk
         )
->>>>>>> 3d7f77cd
         search_results = search_results["hits"]["hits"]
         # 判断搜索结果是否为空
         if not search_results:
@@ -541,12 +471,7 @@
         result_file.close()
 
         if any(score < 0.0 or score > 1.0 for _, score, _ in info_docs):
-<<<<<<< HEAD
-            logger.warning("similarity score need between"
-                           f" 0 and 1, got {info_docs}")
-=======
             logger.warning("similarity score need between" f" 0 and 1, got {info_docs}")
->>>>>>> 3d7f77cd
 
         logger.info(f"wwt add score_threshold: {score_threshold}")
         if score_threshold is not None:
@@ -560,12 +485,15 @@
                     content=doc.page_content,
                     score=score,
                     chunk_id=id,
-                ) for doc, score, id in info_docs if score >= score_threshold
+                )
+                for doc, score, id in info_docs
+                if score >= score_threshold
             ]
             if len(docs_and_scores) == 0:
                 logger.warning(
                     "No relevant docs were retrieved using the relevance score"
-                    f" threshold {score_threshold}")
+                    f" threshold {score_threshold}"
+                )
         return docs_and_scores
 
     def vector_name_exists(self):
