"""TuGraph Community Store Adapter."""

import json
import logging
from typing import (
    Any,
    AsyncGenerator,
    Dict,
    Iterator,
    List,
    Literal,
    Optional,
    Tuple,
    Union,
)

from dbgpt.storage.graph_store.graph import (
    Direction,
    Edge,
    Graph,
    GraphElemType,
    MemoryGraph,
    Vertex,
)
from dbgpt.storage.graph_store.tugraph_store import TuGraphStore
from dbgpt.storage.knowledge_graph.base import ParagraphChunk
from dbgpt.storage.knowledge_graph.community.base import Community, GraphStoreAdapter

logger = logging.getLogger(__name__)


class TuGraphStoreAdapter(GraphStoreAdapter):
    """TuGraph Community Store Adapter."""

    MAX_QUERY_LIMIT = 1000
    MAX_HIERARCHY_LEVEL = 3

    def __init__(self, graph_store: TuGraphStore):
        """Initialize TuGraph Community Store Adapter."""
        super().__init__(graph_store)

        # Create the graph
        self.create_graph(self.graph_store.get_config().name)

    async def discover_communities(self, **kwargs) -> List[str]:
        """Run community discovery with leiden."""
        mg = self.query(
            "CALL db.plugin.callPlugin('CPP',"
            "'leiden','{\"leiden_val\":\"_community_id\"}',60.00,false)"
        )
        result = mg.get_vertex("json_node").get_prop("description")
        community_ids = json.loads(result)["community_id_list"]
        logger.info(f"Discovered {len(community_ids)} communities.")
        return community_ids

    async def get_community(self, community_id: str) -> Community:
        """Get community."""
        query = (
            f"MATCH (n:{self.get_vertex_type()}) WHERE n._community_id = "
            f"'{community_id}' RETURN n"
        )
        edge_query = (
            f"MATCH (n:{self.get_vertex_type()})-"
            f"[r:{self.get_edge_type()}]-"
            f"(m:{self.get_vertex_type()})"
            f"WHERE n._community_id = '{community_id}' RETURN n,r,m"
        )

        all_vertex_graph = self.query(query)
        all_edge_graph = self.query(edge_query)
        all_graph = MemoryGraph()
        for vertex in all_vertex_graph.vertices():
            all_graph.upsert_vertex(vertex)
        for edge in all_edge_graph.edges():
            all_graph.append_edge(edge)

        return Community(id=community_id, data=all_graph)

    @property
    def graph_store(self) -> TuGraphStore:
        """Get the graph store."""
        return self._graph_store  # type: ignore[return-value]

    def get_graph_config(self):
        """Get the graph store config."""
        return self.graph_store.get_config()

    def get_vertex_type(self) -> str:
        """Get the vertex type."""
        return GraphElemType.ENTITY.value

    def get_edge_type(self) -> str:
        """Get the edge type."""
        return GraphElemType.RELATION.value

    def get_triplets(self, subj: str) -> List[Tuple[str, str]]:
        """Get triplets."""
        triplet_query = (
            f"MATCH (n1:{GraphElemType.ENTITY.value})-[r]->(n2:"
            f"{GraphElemType.ENTITY.value}) "
            f'WHERE n1.id = "{subj}" RETURN r.id as rel, n2.id as obj;'
        )
        data = self.graph_store.conn.run(triplet_query)
        return [(record["rel"], record["obj"]) for record in data]

    def get_document_vertex(self, doc_name: str) -> Vertex:
        """Get the document vertex in the graph."""
        gql = f"""MATCH (n) WHERE n.id = {doc_name} RETURN n"""
        graph = self.query(gql)
        vertex = graph.get_vertex(doc_name)
        return vertex

    def get_schema(self, refresh: bool = False) -> str:
        """Get the schema of the graph store."""
        query = "CALL dbms.graph.getGraphSchema()"
        data = self.graph_store.conn.run(query=query)
        schema = data[0]["schema"]
        return schema

    def get_full_graph(self, limit: Optional[int] = None) -> Graph:
        """Get full graph."""
        if not limit:
            limit = self.MAX_QUERY_LIMIT
        if limit <= 0:
            raise ValueError("Limit must be greater than 0.")
        graph_result = self.query(
            f"MATCH (n)-[r]-(m) RETURN n,r,m LIMIT {limit}",
            white_list=["_community_id"],
        )
        full_graph = MemoryGraph()
        for vertex in graph_result.vertices():
            full_graph.upsert_vertex(vertex)
        for edge in graph_result.edges():
            full_graph.append_edge(edge)
        return full_graph

    def upsert_entities(self, entities: Iterator[Vertex]) -> None:
        """Upsert entities."""
        entity_list = [
            {
                "id": self._escape_quotes(entity.vid),
                "name": self._escape_quotes(entity.name),
                "description": self._escape_quotes(entity.get_prop("description"))
                or "",
                "_document_id": "0",
                "_chunk_id": "0",
                "_community_id": "0",
                "embedding": str(entity.get_prop("embedding")),
            }
            for entity in entities
        ]
        entity_query = (
            f"CALL db.upsertVertex("
            f'"{GraphElemType.ENTITY.value}", '
            f"[{self._convert_dict_to_str(entity_list)}])"
        )
        create_vector_index_query = (
            f"CALL db.addVertexVectorIndex("
            f'"{GraphElemType.ENTITY.value}", "embedding", '
            "{dimension: 1536})"
        )
        self.graph_store.conn.run(query=entity_query)
        self.graph_store.conn.run(query=create_vector_index_query)

    def upsert_edge(
        self, edges: Iterator[Edge], edge_type: str, src_type: str, dst_type: str
    ) -> None:
        """Upsert edges."""
        edge_list = [
            {
                "sid": self._escape_quotes(edge.sid),
                "tid": self._escape_quotes(edge.tid),
                "id": self._escape_quotes(edge.name),
                "name": self._escape_quotes(edge.name),
                "description": self._escape_quotes(edge.get_prop("description")) or "",
                "_chunk_id": self._escape_quotes(edge.get_prop("_chunk_id")) or "",
            }
            for edge in edges
        ]
        relation_query = f"""CALL db.upsertEdge("{edge_type}",
            {{type:"{src_type}", key:"sid"}},
            {{type:"{dst_type}", key:"tid"}},
            [{self._convert_dict_to_str(edge_list)}])"""
        self.graph_store.conn.run(query=relation_query)

    def upsert_chunks(self, chunks: Iterator[Union[Vertex, ParagraphChunk]]) -> None:
        """Upsert chunks."""
        chunk_list = [
            {
                "id": self._escape_quotes(chunk.chunk_id),
                "name": self._escape_quotes(chunk.chunk_name),
                "content": self._escape_quotes(chunk.content),
            }
            if isinstance(chunk, ParagraphChunk)
            else {
                "id": self._escape_quotes(chunk.vid),
                "name": self._escape_quotes(chunk.name),
                "content": self._escape_quotes(chunk.get_prop("content")),
                "embedding": str(chunk.get_prop("embedding")),
            }
            for chunk in chunks
        ]

        chunk_query = (
            f"CALL db.upsertVertex("
            f'"{GraphElemType.CHUNK.value}", '
            f"[{self._convert_dict_to_str(chunk_list)}])"
        )
        create_vector_index_query = (
            f"CALL db.addVertexVectorIndex("
            f'"{GraphElemType.CHUNK.value}", "embedding", '
            "{dimension: 1536})"
        )
        self.graph_store.conn.run(query=chunk_query)
        self.graph_store.conn.run(query=create_vector_index_query)

    def upsert_documents(
        self, documents: Iterator[Union[Vertex, ParagraphChunk]]
    ) -> None:
        """Upsert documents."""
        document_list = [
            {
                "id": self._escape_quotes(document.chunk_id),
                "name": self._escape_quotes(document.chunk_name),
                "content": "",
            }
            if isinstance(document, ParagraphChunk)
            else {
                "id": self._escape_quotes(document.vid),
                "name": self._escape_quotes(document.name),
                "content": "",
            }
            for document in documents
        ]

        document_query = (
            "CALL db.upsertVertex("
            f'"{GraphElemType.DOCUMENT.value}", '
            f"[{self._convert_dict_to_str(document_list)}])"
        )
        self.graph_store.conn.run(query=document_query)

    def insert_triplet(self, subj: str, rel: str, obj: str) -> None:
        """Add triplet."""
        subj_escaped = subj.replace("'", "\\'").replace('"', '\\"')
        rel_escaped = rel.replace("'", "\\'").replace('"', '\\"')
        obj_escaped = obj.replace("'", "\\'").replace('"', '\\"')

        vertex_query = f"""CALL db.upsertVertex(
            '{GraphElemType.ENTITY.value}',
            [{{id:'{subj_escaped}',name:'{subj_escaped}'}},
            {{id:'{obj_escaped}',name:'{obj_escaped}'}}])"""
        edge_query = f"""CALL db.upsertEdge(
            '{GraphElemType.RELATION.value}',
            {{type:"{GraphElemType.ENTITY.value}",key:"sid"}},
            {{type:"{GraphElemType.ENTITY.value}", key:"tid"}},
            [{{sid:"{subj_escaped}",
            tid: "{obj_escaped}",
            id:"{rel_escaped}",
            name: "{rel_escaped}"}}])"""

        self.graph_store.conn.run(query=vertex_query)
        self.graph_store.conn.run(query=edge_query)

    def upsert_graph(self, graph: Graph) -> None:
        """Add graph to the graph store.

        Args:
            graph (Graph): The graph to be added.
        """
        # Get the iterators of all the vertices and the edges from the graph
        documents: Iterator[Vertex] = graph.vertices(
            filter_fn=lambda x: x.get_prop("vertex_type")
            == GraphElemType.DOCUMENT.value
        )
        chunks: Iterator[Vertex] = graph.vertices(
            filter_fn=lambda x: x.get_prop("vertex_type") == GraphElemType.CHUNK.value
        )
        entities: Iterator[Vertex] = graph.vertices(
            filter_fn=lambda x: x.get_prop("vertex_type") == GraphElemType.ENTITY.value
        )
        doc_include_chunk: Iterator[Edge] = graph.edges(
            filter_fn=lambda x: x.get_prop("edge_type")
            == GraphElemType.DOCUMENT_INCLUDE_CHUNK.value
        )
        chunk_include_chunk: Iterator[Edge] = graph.edges(
            filter_fn=lambda x: x.get_prop("edge_type")
            == GraphElemType.CHUNK_INCLUDE_CHUNK.value
        )
        chunk_include_entity: Iterator[Edge] = graph.edges(
            filter_fn=lambda x: x.get_prop("edge_type")
            == GraphElemType.CHUNK_INCLUDE_ENTITY.value
        )
        chunk_next_chunk: Iterator[Edge] = graph.edges(
            filter_fn=lambda x: x.get_prop("edge_type")
            == GraphElemType.CHUNK_NEXT_CHUNK.value
        )
        relation: Iterator[Edge] = graph.edges(
            filter_fn=lambda x: x.get_prop("edge_type") == GraphElemType.RELATION.value
        )

        # Upsert the vertices and the edges to the graph store
        self.upsert_entities(entities)
        self.upsert_chunks(chunks)
        self.upsert_documents(documents)
        self.upsert_edge(
            doc_include_chunk,
            GraphElemType.INCLUDE.value,
            GraphElemType.DOCUMENT.value,
            GraphElemType.CHUNK.value,
        )
        self.upsert_edge(
            chunk_include_chunk,
            GraphElemType.INCLUDE.value,
            GraphElemType.CHUNK.value,
            GraphElemType.CHUNK.value,
        )
        self.upsert_edge(
            chunk_include_entity,
            GraphElemType.INCLUDE.value,
            GraphElemType.CHUNK.value,
            GraphElemType.ENTITY.value,
        )
        self.upsert_edge(
            chunk_next_chunk,
            GraphElemType.NEXT.value,
            GraphElemType.CHUNK.value,
            GraphElemType.CHUNK.value,
        )
        self.upsert_edge(
            relation,
            GraphElemType.RELATION.value,
            GraphElemType.ENTITY.value,
            GraphElemType.ENTITY.value,
        )

    def delete_document(self, chunk_ids: str) -> None:
        """Delete document in the graph."""
        chunkids_list = [uuid.strip() for uuid in chunk_ids.split(",")]
        del_chunk_gql = (
            f"MATCH(m:{GraphElemType.DOCUMENT.value})-[r]->"
            f"(n:{GraphElemType.CHUNK.value}) WHERE n.id IN {chunkids_list} DELETE n"
        )
        del_relation_gql = (
            f"MATCH(m:{GraphElemType.ENTITY.value})-[r:"
            f"{GraphElemType.RELATION.value}]-(n:{GraphElemType.ENTITY.value}) "
            f"WHERE r._chunk_id IN {chunkids_list} DELETE r"
        )
        delete_only_vertex = "MATCH (n) WHERE NOT EXISTS((n)-[]-()) DELETE n"
        self.graph_store.conn.run(del_chunk_gql)
        self.graph_store.conn.run(del_relation_gql)
        self.graph_store.conn.run(delete_only_vertex)

    def delete_triplet(self, sub: str, rel: str, obj: str) -> None:
        """Delete triplet."""
        del_query = (
            f"MATCH (n1:{GraphElemType.ENTITY.value} {{id:'{sub}'}})"
            f"-[r:{GraphElemType.RELATION.value} {{id:'{rel}'}}]->"
            f"(n2:{GraphElemType.ENTITY.value} {{id:'{obj}'}}) DELETE n1,n2,r"
        )
        self.graph_store.conn.run(query=del_query)

    def drop(self):
        """Delete Graph."""
        self.graph_store.conn.delete_graph(self.get_graph_config().name)

    def create_graph(self, graph_name: str):
        """Create a graph."""
        if not self.graph_store.conn.create_graph(graph_name=graph_name):
            return

        # Create the graph schema
        def _format_graph_property_schema(
            name: str,
            type: str = "STRING",
            optional: bool = False,
            index: Optional[bool] = None,
            **kwargs,
        ) -> Dict[str, str | bool]:
            """Format the property for TuGraph.

            Args:
                name: The name of the property.
                type: The type of the property.
                optional: The optional of the property.
                index: The index of the property.
                kwargs: Additional keyword arguments.

            Returns:
                The formatted property.
            """
            property: Dict[str, str | bool] = {
                "name": name,
                "type": type,
                "optional": optional,
            }

            if index is not None:
                property["index"] = index

            # Add any additional keyword arguments to the property dictionary
            property.update(kwargs)
            return property

        # Create the graph label for document vertex
        document_proerties: List[Dict[str, Union[str, bool]]] = [
            _format_graph_property_schema("id", "STRING", False),
            _format_graph_property_schema("name", "STRING", False),
            _format_graph_property_schema("_community_id", "STRING", True, True),
        ]
        self.create_graph_label(
            graph_elem_type=GraphElemType.DOCUMENT, graph_properties=document_proerties
        )

        # Create the graph label for chunk vertex
        chunk_proerties: List[Dict[str, Union[str, bool]]] = [
<<<<<<< HEAD
            _format_graph_property_schema("id", "STRING", False),
            _format_graph_property_schema("name", "STRING", False),
            _format_graph_property_schema("_community_id", "STRING", True, True),
            _format_graph_property_schema("content", "STRING", True, True),
=======
            _format_graph_propertity_schema("id", "STRING", False),
            _format_graph_propertity_schema("name", "STRING", False),
            _format_graph_propertity_schema("_community_id", "STRING", True, True),
            _format_graph_propertity_schema("content", "STRING", True, True),
            _format_graph_propertity_schema("embedding", "FLOAT_VECTOR", True, False),
>>>>>>> 897c3da9
        ]
        self.create_graph_label(
            graph_elem_type=GraphElemType.CHUNK, graph_properties=chunk_proerties
        )

        # Create the graph label for entity vertex
        vertex_proerties: List[Dict[str, Union[str, bool]]] = [
<<<<<<< HEAD
            _format_graph_property_schema("id", "STRING", False),
            _format_graph_property_schema("name", "STRING", False),
            _format_graph_property_schema("_community_id", "STRING", True, True),
            _format_graph_property_schema("description", "STRING", True, True),
=======
            _format_graph_propertity_schema("id", "STRING", False),
            _format_graph_propertity_schema("name", "STRING", False),
            _format_graph_propertity_schema("_community_id", "STRING", True, True),
            _format_graph_propertity_schema("description", "STRING", True, True),
            _format_graph_propertity_schema("embedding", "FLOAT_VECTOR", True, False),
>>>>>>> 897c3da9
        ]
        self.create_graph_label(
            graph_elem_type=GraphElemType.ENTITY, graph_properties=vertex_proerties
        )

        # Create the graph label for relation edge
        edge_proerties: List[Dict[str, Union[str, bool]]] = [
            _format_graph_property_schema("id", "STRING", False),
            _format_graph_property_schema("name", "STRING", False),
            _format_graph_property_schema("_chunk_id", "STRING", True, True),
            _format_graph_property_schema("description", "STRING", True, True),
        ]
        self.create_graph_label(
            graph_elem_type=GraphElemType.RELATION, graph_properties=edge_proerties
        )

        # Create the graph label for include edge
        include_proerties: List[Dict[str, Union[str, bool]]] = [
            _format_graph_property_schema("id", "STRING", False),
            _format_graph_property_schema("name", "STRING", False),
            _format_graph_property_schema("description", "STRING", True),
        ]
        self.create_graph_label(
            graph_elem_type=GraphElemType.INCLUDE, graph_properties=include_proerties
        )

        # Create the graph label for next edge
        next_proerties: List[Dict[str, Union[str, bool]]] = [
            _format_graph_property_schema("id", "STRING", False),
            _format_graph_property_schema("name", "STRING", False),
            _format_graph_property_schema("description", "STRING", True),
        ]
        self.create_graph_label(
            graph_elem_type=GraphElemType.NEXT, graph_properties=next_proerties
        )

        if self.graph_store._enable_summary:
            self.graph_store._upload_plugin()

    def create_graph_label(
        self,
        graph_elem_type: GraphElemType,
        graph_properties: List[Dict[str, Union[str, bool]]],
    ) -> None:
        """Create a graph label.

        The graph label is used to identify and distinguish different types of nodes
        (vertices) and edges in the graph.
        """
        if graph_elem_type.is_vertex():  # vertex
            data = json.dumps(
                {
                    "label": graph_elem_type.value,
                    "type": "VERTEX",
                    "primary": "id",
                    "properties": graph_properties,
                }
            )
            gql = f"""CALL db.createVertexLabelByJson('{data}')"""
        else:  # edge

            def edge_direction(graph_elem_type: GraphElemType) -> List[List[str]]:
                """Define the edge direction.

                `include` edge: document -> chunk, chunk -> entity
                `next` edge: chunk -> chunk
                `relation` edge: entity -> entity
                """
                if graph_elem_type.is_vertex():
                    raise ValueError("The graph element type must be an edge.")
                if graph_elem_type == GraphElemType.INCLUDE:
                    return [
                        [GraphElemType.DOCUMENT.value, GraphElemType.CHUNK.value],
                        [GraphElemType.CHUNK.value, GraphElemType.ENTITY.value],
                        [GraphElemType.CHUNK.value, GraphElemType.CHUNK.value],
                    ]
                elif graph_elem_type == GraphElemType.NEXT:
                    return [[GraphElemType.CHUNK.value, GraphElemType.CHUNK.value]]
                elif graph_elem_type == GraphElemType.RELATION:
                    return [[GraphElemType.ENTITY.value, GraphElemType.ENTITY.value]]
                else:
                    raise ValueError("Invalid graph element type.")

            data = json.dumps(
                {
                    "label": graph_elem_type.value,
                    "type": "EDGE",
                    "constraints": edge_direction(graph_elem_type),
                    "properties": graph_properties,
                }
            )
            gql = f"""CALL db.createEdgeLabelByJson('{data}')"""

        self.graph_store.conn.run(gql)

    def truncate(self):
        """Truncate Graph."""
        gql = "MATCH (n) DELETE n"
        self.graph_store.conn.run(gql)

    def check_label(self, graph_elem_type: GraphElemType) -> bool:
        """Check if the label exists in the graph.

        Args:
            graph_elem_type (GraphElemType): The type of the graph element.

        Returns:
            True if the label exists in the specified graph element type, otherwise
            False.
        """
        tables = self.graph_store.conn.get_table_names()

        return graph_elem_type.value in tables

    def explore(
        self,
        subs: Union[List[str], List[List[float]]],
        direct: Direction = Direction.BOTH,
        depth: int = 3,
        fan: Optional[int] = None,
        limit: Optional[int] = None,
        search_scope: Optional[
            Literal["knowledge_graph", "document_graph"]
        ] = "knowledge_graph",
    ) -> MemoryGraph:
        """Explore the graph from given subjects up to a depth."""
        if not subs:
            return MemoryGraph()

        if depth <= 0:
            depth = 3
        depth_string = f"1..{depth}"

        if limit is None:
            limit_string = ""
        else:
            limit_string = f"LIMIT {limit}"

        if search_scope == "knowledge_graph":
            if direct.name == "OUT":
                rel = f"-[r:{GraphElemType.RELATION.value}*{depth_string}]->"
            elif direct.name == "IN":
                rel = f"<-[r:{GraphElemType.RELATION.value}*{depth_string}]-"
            else:
                rel = f"-[r:{GraphElemType.RELATION.value}*{depth_string}]-"
            
            if isinstance(subs, List[str]):
                header = f"WHERE n.id IN {[self._escape_quotes(sub) for sub in subs]} "
            else:
                for sub in subs:
                    vector = str(sub);
                    similarity_search = (
                        f"CALL db.vertexVectorKnnSearch("
                        f"'{GraphElemType.ENTITY.value}','embedding', {vector}, "
                        "{top_k:2, hnsw_ef_search:10})"
                        "YIELD node RETURN node.id AS id"
                    )
                    result_list = self.graph_store.conn.run(query=similarity_search)
                    final_list = final_list + result_list
                header = f"WHERE n.id IN {[(record["id"]) for record in final_list]} "

            query = (
                f"MATCH p=(n:{GraphElemType.ENTITY.value})"
                f"{rel}(m:{GraphElemType.ENTITY.value}) "
                f"{header}"
                f"RETURN p {limit_string}"
            )
            return self.query(query=query, white_list=["description"])
        else:
            # If there exists the entities in the graph, return the graph that
            # includes the leaf chunks that connect to the entities, the chains from
            # documents to the leaf chunks, and the chain from documents to chunks;
            # document -> chunk -> chunk -> ... -> leaf chunk -> (entity)
            #
            # If not, return the graph that includes the chains from documents to chunks
            # that contain the subs (keywords).
            # document -> chunk -> chunk -> ... -> leaf chunk (that contains the subs)
            #
            # And only the leaf chunks contain the content, and the other chunks do not
            # contain any properties except the id, name.

            graph = MemoryGraph()

            # Check if the entities exist in the graph

            if isinstance(subs, List[str]):
                header = f"WHERE n.id IN {[self._escape_quotes(sub) for sub in subs]} "
            else:
                for sub in subs:
                    vector = str(sub);
                    similarity_search = (
                        f"CALL db.vertexVectorKnnSearch("
                        f"'{GraphElemType.ENTITY.value}','embedding', {vector}, "
                        "{top_k:2, hnsw_ef_search:10})"
                        "YIELD node RETURN node.id AS id"
                    )
                    result_list = self.graph_store.conn.run(query=similarity_search)
                    final_list = final_list + result_list
                header = f"WHERE n.id IN {[(record["id"]) for record in final_list]} "
            
            check_entity_query = (
                f"MATCH (n:{GraphElemType.ENTITY.value}) "
                f"{header}" 
                "RETURN n"
            )
            if self.query(check_entity_query):
                # Query the leaf chunks in the chain from documents to chunks
                if isinstance(subs, List[str]):
                    header = f"WHERE m.name IN {[self._escape_quotes(sub) for sub in subs]} "
                else:
                    for sub in subs:
                        vector = str(sub);
                        similarity_search = (
                            f"CALL db.vertexVectorKnnSearch("
                            f"'{GraphElemType.ENTITY.value}','embedding', {vector}, "
                            "{top_k:2, hnsw_ef_search:10})"
                            "YIELD node RETURN node.name AS name"
                        )
                        result_list = self.graph_store.conn.run(query=similarity_search)
                        final_list = final_list + result_list
                header = f"WHERE m.name IN {[(record["name"]) for record in final_list]} "
                
                leaf_chunk_query = (
                    f"MATCH p=(n:{GraphElemType.CHUNK.value})-"
                    f"[r:{GraphElemType.INCLUDE.value}]->"
                    f"(m:{GraphElemType.ENTITY.value})"
                    f"{header} "
                    f"RETURN n"
                )
                graph_of_leaf_chunks = self.query(
                    query=leaf_chunk_query, white_list=["content"]
                )

                # Query the chain from documents to chunks,
                # document -> chunk -> ... ->  leaf_chunks
                chunk_names = [
                    self._escape_quotes(vertex.name)
                    for vertex in graph_of_leaf_chunks.vertices()
                ]
                chain_query = (
                    f"MATCH p=(n:{GraphElemType.DOCUMENT.value})-"
                    f"[:{GraphElemType.INCLUDE.value}*{depth_string}]->"
                    f"(m:{GraphElemType.CHUNK.value})"
                    f"WHERE m.name IN {chunk_names} "
                    "RETURN p"
                )
                # Filter all the properties by with_list
                graph.upsert_graph(self.query(query=chain_query, white_list=[""]))

                # The number of leaf chunks caompared to the `limit`
                if not limit or len(chunk_names) <= limit:
                    graph.upsert_graph(graph_of_leaf_chunks)
                else:
                    limited_leaf_chunk_query = leaf_chunk_query + f" {limit_string}"
                    graph.upsert_graph(
                        self.query(
                            query=limited_leaf_chunk_query, white_list=["content"]
                        )
                    )
            else:
                if isinstance(subs, List[str]):
                    _subs_condition = " OR ".join(
                        [f"m.content CONTAINS '{self._escape_quotes(sub)}'" for sub in subs]
                    )
                else:
                    for sub in subs:
                        vector = str(sub);
                        similarity_search = (
                            f"CALL db.vertexVectorKnnSearch("
                            f"'{GraphElemType.CHUNK.value}','embedding', {vector}, "
                            "{top_k:2, hnsw_ef_search:10})"
                            "YIELD node RETURN node.name AS name"
                        )
                        result_list = self.graph_store.conn.run(query=similarity_search)
                        final_list = final_list + result_list
                    _subs_condition = f"m.name IN {[(record["name"]) for record in final_list]} "

                # Query the chain from documents to chunks,
                # document -> chunk -> chunk -> chunk -> ... -> chunk
                chain_query = (
                    f"MATCH p=(n:{GraphElemType.DOCUMENT.value})-"
                    f"[r:{GraphElemType.INCLUDE.value}*{depth_string}]->"
                    f"(m:{GraphElemType.CHUNK.value})"
                    f"WHERE {_subs_condition}"
                    "RETURN p"
                )
                # Filter all the properties by with_list
                graph.upsert_graph(self.query(query=chain_query, white_list=[""]))

                # Query the leaf chunks in the chain from documents to chunks
                leaf_chunk_query = (
                    f"MATCH p=(n:{GraphElemType.DOCUMENT.value})-"
                    f"[r:{GraphElemType.INCLUDE.value}*{depth_string}]->"
                    f"(m:{GraphElemType.CHUNK.value})"
                    f"WHERE {_subs_condition}"
                    f"RETURN m {limit_string}"
                )
                graph.upsert_graph(
                    self.query(query=leaf_chunk_query, white_list=["content"])
                )

            return graph

    def query(self, query: str, **kwargs) -> MemoryGraph:
        """Execute a query on graph.

        white_list: List[str] = kwargs.get("white_list", []), which contains the white
        list of properties and filters the properties that are not in the white list.
        """
        query_result = self.graph_store.conn.run(query=query)
        white_list: List[str] = kwargs.get(
            "white_list",
            [
                "id",
                "name",
                "description",
                "_document_id",
                "_chunk_id",
                "_community_id",
            ],
        )
        vertices, edges = self._get_nodes_edges_from_queried_data(
            query_result, white_list
        )

        mg = MemoryGraph()
        for vertex in vertices:
            mg.upsert_vertex(vertex)
        for edge in edges:
            mg.append_edge(edge)
        return mg

    # type: ignore[override]
    # mypy: ignore-errors
    async def stream_query(  # type: ignore[override]
        self,
        query: str,
        **kwargs,
    ) -> AsyncGenerator[Graph, None]:
        """Execute a stream query."""
        from neo4j import graph

        async for record in self.graph_store.conn.run_stream(query):  # type: ignore
            mg = MemoryGraph()
            for key in record.keys():
                value = record[key]
                if isinstance(value, graph.Node):
                    node_id = value._properties["id"]
                    description = value._properties["description"]
                    vertex = Vertex(vid=node_id, name=node_id, description=description)
                    mg.upsert_vertex(vertex)
                elif isinstance(value, graph.Relationship):
                    edge_nodes = value.nodes
                    prop_id = value._properties["id"]
                    assert edge_nodes and edge_nodes[0] and edge_nodes[1]
                    src_id = edge_nodes[0]._properties["id"]
                    dst_id = edge_nodes[1]._properties["id"]
                    description = value._properties["description"]
                    edge = Edge(
                        sid=src_id, tid=dst_id, name=prop_id, description=description
                    )
                    mg.append_edge(edge)
                elif isinstance(value, graph.Path):
                    nodes = list(record["p"].nodes)
                    rels = list(record["p"].relationships)
                    formatted_path = []
                    for i in range(len(nodes)):
                        formatted_path.append(
                            {
                                "id": nodes[i]._properties["id"],
                                "description": nodes[i]._properties["description"],
                            }
                        )
                        if i < len(rels):
                            formatted_path.append(
                                {
                                    "id": rels[i]._properties["id"],
                                    "description": rels[i]._properties["description"],
                                }
                            )
                    for i in range(0, len(formatted_path), 2):
                        mg.upsert_vertex(
                            Vertex(
                                vid=formatted_path[i]["id"],
                                name=formatted_path[i]["id"],
                                description=formatted_path[i]["description"],
                            )
                        )
                        if i + 2 < len(formatted_path):
                            mg.append_edge(
                                Edge(
                                    sid=formatted_path[i]["id"],
                                    tid=formatted_path[i + 2]["id"],
                                    name=formatted_path[i + 1]["id"],
                                    description=formatted_path[i + 1]["description"],
                                )
                            )
                else:
                    vertex = Vertex(
                        vid="json_node", name="json_node", description=value
                    )
                    mg.upsert_vertex(vertex)
            yield mg

    def _get_nodes_edges_from_queried_data(
        self,
        data: List[Dict[str, Any]],
        white_prop_list: List[str],
    ) -> Tuple[List[Vertex], List[Edge]]:
        """Format the query data.

        Args:
            data: The data to be formatted.
            white_prop_list: The white list of properties.

        Returns:
            Tuple[List[Vertex], List[Edge]]: The formatted vertices and edges.
        """
        vertex_list: List[Vertex] = []
        edge_list: List[Edge] = []

        # Remove id, src_id, dst_id and name from the white list
        # to avoid duplication in the initialisation of the vertex and edge
        _white_list = [
            prop
            for prop in white_prop_list
            if prop not in ["id", "src_id", "dst_id", "name"]
        ]

        from neo4j import graph

        def filter_properties(
            properties: dict[str, Any], white_list: Optional[List[str]] = None
        ) -> Dict[str, Any]:
            """Filter the properties.

            It will remove the properties that are not in the white list.
            The expected propertities are:
                entity_properties = ["id", "name", "description", "_document_id",
                                        "_chunk_id", "_community_id"]
                edge_properties = ["id", "name", "description", "_chunk_id"]
            Args:
                properties: Dictionary of properties to filter
                white_list: List of properties to keep
                    - If None: Keep default properties (those not starting with '_'
                        and not in ['id', 'name'])
                    - If [""]: Remove all properties (return empty dict)
                    - If list of strings: Keep only properties in white_list
            """
            return (
                {}
                if white_list == [""]
                else {
                    key: value
                    for key, value in properties.items()
                    if (
                        (not key.startswith("_") and key not in ["id", "name"])
                        or (white_list is not None and key in white_list)
                    )
                }
            )

        # Parse the data to nodes and relationships
        for record in data:
            for value in record.values():
                if isinstance(value, graph.Node):
                    assert value._properties.get("id")
                    vertex = Vertex(
                        vid=value._properties.get("id", ""),
                        name=value._properties.get("name"),
                        **filter_properties(value._properties, _white_list),
                    )
                    if vertex not in vertex_list:
                        # TODO: Do we really need to check it every time?
                        vertex_list.append(vertex)
                elif isinstance(value, graph.Relationship):
                    for node in value.nodes:  # num of nodes is 2
                        assert node and node._properties
                        vertex = Vertex(
                            vid=node._properties.get("id", ""),
                            name=node._properties.get("name"),
                            **filter_properties(node._properties, _white_list),
                        )
                        if vertex not in vertex_list:
                            vertex_list.append(vertex)

                        assert value.nodes and value.nodes[0] and value.nodes[1]
                        edge = Edge(
                            sid=value.nodes[0]._properties.get("id", ""),
                            tid=value.nodes[1]._properties.get("id", ""),
                            name=value._properties.get("name", ""),
                            **filter_properties(value._properties, _white_list),
                        )
                        if edge not in edge_list:
                            edge_list.append(edge)
                elif isinstance(value, graph.Path):
                    for rel in value.relationships:
                        for node in rel.nodes:  # num of nodes is 2
                            assert node and node._properties
                            vertex = Vertex(
                                vid=node._properties.get("id", ""),
                                name=node._properties.get("name"),
                                **filter_properties(node._properties, _white_list),
                            )
                            if vertex not in vertex_list:
                                vertex_list.append(vertex)

                            assert rel.nodes and rel.nodes[0] and rel.nodes[1]
                            edge = Edge(
                                sid=rel.nodes[0]._properties.get("id", ""),
                                tid=rel.nodes[1]._properties.get("id", ""),
                                name=rel._properties.get("name", ""),
                                **filter_properties(rel._properties, _white_list),
                            )
                            if edge not in edge_list:
                                edge_list.append(edge)

                else:  # json_node
                    vertex = Vertex(
                        vid="json_node",
                        name="json_node",
                        **filter_properties({"description": value}, _white_list),
                    )
                    if vertex not in vertex_list:
                        vertex_list.append(vertex)
        return vertex_list, edge_list

    def _convert_dict_to_str(self, entity_list: List[Dict[str, Any]]) -> str:
        """Convert a list of entities to a formatted string representation."""
        formatted_nodes = [
            "{"
            + ", ".join(
                f'{k}: "{v}"' if isinstance(v, str) else f"{k}: {v}"
                for k, v in node.items()
            )
            + "}"
            for node in entity_list
        ]
        return f"""{", ".join(formatted_nodes)}"""

    def _escape_quotes(self, value: str) -> str:
        """Escape single and double quotes in a string for queries."""
        if value is not None:
            return value.replace("'", "").replace('"', "")

    def upsert_doc_include_chunk(
        self,
        chunk: ParagraphChunk,
    ) -> None:
        """Convert chunk to document include chunk."""
        assert (
            chunk.chunk_parent_id and chunk.chunk_parent_name
        ), "Chunk parent ID and name are required (document_include_chunk)"

        edge = Edge(
            sid=chunk.chunk_parent_id,
            tid=chunk.chunk_id,
            name=GraphElemType.INCLUDE.value,
            edge_type=GraphElemType.DOCUMENT_INCLUDE_CHUNK.value,
        )

        self.upsert_edge(
            edges=iter([edge]),
            edge_type=GraphElemType.INCLUDE.value,
            src_type=GraphElemType.DOCUMENT.value,
            dst_type=GraphElemType.CHUNK.value,
        )

    def upsert_chunk_include_chunk(
        self,
        chunk: ParagraphChunk,
    ) -> None:
        """Convert chunk to chunk include chunk."""
        assert (
            chunk.chunk_parent_id and chunk.chunk_parent_name
        ), "Chunk parent ID and name are required (chunk_include_chunk)"

        edge = Edge(
            sid=chunk.chunk_parent_id,
            tid=chunk.chunk_id,
            name=GraphElemType.INCLUDE.value,
            edge_type=GraphElemType.CHUNK_INCLUDE_CHUNK.value,
        )

        self.upsert_edge(
            edges=iter([edge]),
            edge_type=GraphElemType.INCLUDE.value,
            src_type=GraphElemType.CHUNK.value,
            dst_type=GraphElemType.CHUNK.value,
        )

    def upsert_chunk_next_chunk(
        self, chunk: ParagraphChunk, next_chunk: ParagraphChunk
    ):
        """Uperst the vertices and the edge in chunk_next_chunk."""
        edge = Edge(
            sid=chunk.chunk_id,
            tid=next_chunk.chunk_id,
            name=GraphElemType.NEXT.value,
            edge_type=GraphElemType.CHUNK_NEXT_CHUNK.value,
        )

        self.upsert_edge(
            edges=iter([edge]),
            edge_type=GraphElemType.NEXT.value,
            src_type=GraphElemType.CHUNK.value,
            dst_type=GraphElemType.CHUNK.value,
        )

    def upsert_chunk_include_entity(
        self, chunk: ParagraphChunk, entity: Vertex
    ) -> None:
        """Convert chunk to chunk include entity."""
        edge = Edge(
            sid=chunk.chunk_id,
            tid=entity.vid,
            name=GraphElemType.INCLUDE.value,
            edge_type=GraphElemType.CHUNK_INCLUDE_ENTITY.value,
        )

        self.upsert_edge(
            edges=iter([edge]),
            edge_type=GraphElemType.INCLUDE.value,
            src_type=GraphElemType.CHUNK.value,
            dst_type=GraphElemType.ENTITY.value,
        )<|MERGE_RESOLUTION|>--- conflicted
+++ resolved
@@ -414,18 +414,11 @@
 
         # Create the graph label for chunk vertex
         chunk_proerties: List[Dict[str, Union[str, bool]]] = [
-<<<<<<< HEAD
-            _format_graph_property_schema("id", "STRING", False),
-            _format_graph_property_schema("name", "STRING", False),
-            _format_graph_property_schema("_community_id", "STRING", True, True),
-            _format_graph_property_schema("content", "STRING", True, True),
-=======
             _format_graph_propertity_schema("id", "STRING", False),
             _format_graph_propertity_schema("name", "STRING", False),
             _format_graph_propertity_schema("_community_id", "STRING", True, True),
             _format_graph_propertity_schema("content", "STRING", True, True),
             _format_graph_propertity_schema("embedding", "FLOAT_VECTOR", True, False),
->>>>>>> 897c3da9
         ]
         self.create_graph_label(
             graph_elem_type=GraphElemType.CHUNK, graph_properties=chunk_proerties
@@ -433,18 +426,11 @@
 
         # Create the graph label for entity vertex
         vertex_proerties: List[Dict[str, Union[str, bool]]] = [
-<<<<<<< HEAD
-            _format_graph_property_schema("id", "STRING", False),
-            _format_graph_property_schema("name", "STRING", False),
-            _format_graph_property_schema("_community_id", "STRING", True, True),
-            _format_graph_property_schema("description", "STRING", True, True),
-=======
             _format_graph_propertity_schema("id", "STRING", False),
             _format_graph_propertity_schema("name", "STRING", False),
             _format_graph_propertity_schema("_community_id", "STRING", True, True),
             _format_graph_propertity_schema("description", "STRING", True, True),
             _format_graph_propertity_schema("embedding", "FLOAT_VECTOR", True, False),
->>>>>>> 897c3da9
         ]
         self.create_graph_label(
             graph_elem_type=GraphElemType.ENTITY, graph_properties=vertex_proerties
