--- conflicted
+++ resolved
@@ -324,7 +324,6 @@
     assert isinstance(new_conversation.messages[1], AIMessage)
 
 
-<<<<<<< HEAD
 def test_parse_model_messages_no_history_messages():
     messages = [
         ModelMessage(role=ModelMessageRoleType.HUMAN, content="Hello"),
@@ -388,7 +387,8 @@
     assert user_prompt == "How are you?"
     assert system_messages == ["System start", "System check"]
     assert history_messages == [["Hey", "Hello!"]]
-=======
+
+
 def test_to_openai_messages(
     human_model_message, ai_model_message, system_model_message
 ):
@@ -426,5 +426,4 @@
         {"role": "user", "content": human_model_message.content},
         {"role": "assistant", "content": ai_model_message.content},
         {"role": "user", "content": human_model_message.content},
-    ]
->>>>>>> d9065227
+    ]