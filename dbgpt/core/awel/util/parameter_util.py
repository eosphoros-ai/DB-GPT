--- conflicted
+++ resolved
@@ -2,11 +2,7 @@
 
 import inspect
 from abc import ABC, abstractmethod
-<<<<<<< HEAD
-from typing import Any, Callable, Dict, List, Optional
-=======
 from typing import Any, Callable, Dict, List, Literal, Optional
->>>>>>> a00a9d5b
 
 from dbgpt._private.pydantic import BaseModel, Field, model_validator
 from dbgpt.component import SystemApp
@@ -34,8 +30,6 @@
     depends: Optional[List[RefreshOptionDependency]] = Field(
         None, description="The depends of the refresh config"
     )
-<<<<<<< HEAD
-=======
     variables_key: Optional[str] = Field(
         None, description="The variables key to refresh"
     )
@@ -51,7 +45,6 @@
     variables_user_name: Optional[str] = Field(
         None, description="The user name to refresh"
     )
->>>>>>> a00a9d5b
 
 
 class OptionValue(Serializable, BaseModel):
@@ -72,8 +65,6 @@
 class BaseDynamicOptions(Serializable, BaseModel, ABC):
     """The base dynamic options."""
 
-<<<<<<< HEAD
-=======
     def support_async(
         self,
         system_app: Optional[SystemApp] = None,
@@ -90,16 +81,11 @@
         """
         return False
 
->>>>>>> a00a9d5b
     def option_values(self) -> List[OptionValue]:
         """Return the option values of the parameter."""
         return self.refresh(None)
 
     @abstractmethod
-<<<<<<< HEAD
-    def refresh(self, request: Optional[RefreshOptionRequest]) -> List[OptionValue]:
-        """Refresh the dynamic options."""
-=======
     def refresh(
         self,
         request: Optional[RefreshOptionRequest] = None,
@@ -130,7 +116,6 @@
             system_app (Optional[SystemApp]): The system app
         """
         raise NotImplementedError("The dynamic options does not support async.")
->>>>>>> a00a9d5b
 
 
 class FunctionDynamicOptions(BaseDynamicOptions):
@@ -143,16 +128,12 @@
         ..., description="The unique id of the function to generate the dynamic options"
     )
 
-<<<<<<< HEAD
-    def refresh(self, request: Optional[RefreshOptionRequest]) -> List[OptionValue]:
-=======
     def refresh(
         self,
         request: Optional[RefreshOptionRequest] = None,
         trigger: Literal["default", "http"] = "default",
         system_app: Optional[SystemApp] = None,
     ) -> List[OptionValue]:
->>>>>>> a00a9d5b
         """Refresh the dynamic options."""
         if not request or not request.depends:
             return self.func()
