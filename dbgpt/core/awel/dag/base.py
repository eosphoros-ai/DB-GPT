"""The base module of DAG.

DAG is the core component of AWEL, it is used to define the relationship between tasks.
"""

import asyncio
import contextvars
import dataclasses
import logging
import threading
import uuid
from abc import ABC, abstractmethod
from collections import deque
from concurrent.futures import Executor
from typing import (
    TYPE_CHECKING,
    Any,
    Callable,
    Dict,
    List,
<<<<<<< HEAD
=======
    Literal,
>>>>>>> 9502251c
    Optional,
    Sequence,
    Set,
    Union,
    cast,
)

from dbgpt.component import SystemApp

from ..flow.base import ViewMixin
from ..resource.base import ResourceGroup
from ..task.base import TaskContext, TaskOutput

logger = logging.getLogger(__name__)

DependencyType = Union["DependencyMixin", Sequence["DependencyMixin"]]

if TYPE_CHECKING:
    from ...interface.variables import VariablesProvider


def _is_async_context():
    try:
        loop = asyncio.get_running_loop()
        return asyncio.current_task(loop=loop) is not None
    except RuntimeError:
        return False


class DependencyMixin(ABC):
    """The mixin class for DAGNode.

    This class defines the interface for setting upstream and downstream nodes.

    And it also implements the operator << and >> for setting upstream
    and downstream nodes.
    """

    @abstractmethod
    def set_upstream(self, nodes: DependencyType) -> None:
        """Set one or more upstream nodes for this node.

        Args:
            nodes (DependencyType): Upstream nodes to be set to current node.

        Raises:
            ValueError: If no upstream nodes are provided or if an argument is
            not a DependencyMixin.
        """

    @abstractmethod
    def set_downstream(self, nodes: DependencyType) -> None:
        """Set one or more downstream nodes for this node.

        Args:
            nodes (DependencyType): Downstream nodes to be set to current node.

        Raises:
            ValueError: If no downstream nodes are provided or if an argument is
            not a DependencyMixin.
        """

    def __lshift__(self, nodes: DependencyType) -> DependencyType:
        """Set upstream nodes for current node.

        Implements: self << nodes.

        Example:
            .. code-block:: python

                # means node.set_upstream(input_node)
                node << input_node
                # means node2.set_upstream([input_node])
                node2 << [input_node]

        """
        self.set_upstream(nodes)
        return nodes

    def __rshift__(self, nodes: DependencyType) -> DependencyType:
        """Set downstream nodes for current node.

        Implements: self >> nodes.

        Examples:
            .. code-block:: python

                # means node.set_downstream(next_node)
                node >> next_node

                # means node2.set_downstream([next_node])
                node2 >> [next_node]

        """
        self.set_downstream(nodes)
        return nodes

    def __rrshift__(self, nodes: DependencyType) -> "DependencyMixin":
        """Set upstream nodes for current node.

        Implements: [node] >> self
        """
        self.__lshift__(nodes)
        return self

    def __rlshift__(self, nodes: DependencyType) -> "DependencyMixin":
        """Set downstream nodes for current node.

        Implements: [node] << self
        """
        self.__rshift__(nodes)
        return self


class DAGVar:
    """The DAGVar is used to store the current DAG context."""

    _thread_local = threading.local()
    _async_local: contextvars.ContextVar = contextvars.ContextVar(
        "current_dag_stack", default=deque()
    )
    _system_app: Optional[SystemApp] = None
    # The executor for current DAG, this is used run some sync tasks in async DAG
    _executor: Optional[Executor] = None

    _variables_provider: Optional["VariablesProvider"] = None

    @classmethod
    def enter_dag(cls, dag) -> None:
        """Enter a DAG context.

        Args:
            dag (DAG): The DAG to enter
        """
        is_async = _is_async_context()
        if is_async:
            stack = cls._async_local.get()
            stack.append(dag)
            cls._async_local.set(stack)
        else:
            if not hasattr(cls._thread_local, "current_dag_stack"):
                cls._thread_local.current_dag_stack = deque()
            cls._thread_local.current_dag_stack.append(dag)

    @classmethod
    def exit_dag(cls) -> None:
        """Exit a DAG context."""
        is_async = _is_async_context()
        if is_async:
            stack = cls._async_local.get()
            if stack:
                stack.pop()
                cls._async_local.set(stack)
        else:
            if (
                hasattr(cls._thread_local, "current_dag_stack")
                and cls._thread_local.current_dag_stack
            ):
                cls._thread_local.current_dag_stack.pop()

    @classmethod
    def get_current_dag(cls) -> Optional["DAG"]:
        """Get the current DAG.

        Returns:
            Optional[DAG]: The current DAG
        """
        is_async = _is_async_context()
        if is_async:
            stack = cls._async_local.get()
            return stack[-1] if stack else None
        else:
            if (
                hasattr(cls._thread_local, "current_dag_stack")
                and cls._thread_local.current_dag_stack
            ):
                return cls._thread_local.current_dag_stack[-1]
            return None

    @classmethod
    def get_current_system_app(cls) -> Optional[SystemApp]:
        """Get the current system app.

        Returns:
            Optional[SystemApp]: The current system app
        """
        # if not cls._system_app:
        #     raise RuntimeError("System APP not set for DAGVar")
        return cls._system_app

    @classmethod
    def set_current_system_app(cls, system_app: SystemApp) -> None:
        """Set the current system app.

        Args:
            system_app (SystemApp): The system app to set
        """
        if cls._system_app:
            logger.warning("System APP has already set, nothing to do")
        else:
            cls._system_app = system_app

    @classmethod
    def get_executor(cls) -> Optional[Executor]:
        """Get the current executor.

        Returns:
            Optional[Executor]: The current executor
        """
        return cls._executor

    @classmethod
    def set_executor(cls, executor: Executor) -> None:
        """Set the current executor.

        Args:
            executor (Executor): The executor to set
        """
        cls._executor = executor

    @classmethod
    def get_variables_provider(cls) -> Optional["VariablesProvider"]:
        """Get the current variables provider.

        Returns:
            Optional[VariablesProvider]: The current variables provider
        """
        return cls._variables_provider

    @classmethod
    def set_variables_provider(cls, variables_provider: "VariablesProvider") -> None:
        """Set the current variables provider.

        Args:
            variables_provider (VariablesProvider): The variables provider to set
        """
        cls._variables_provider = variables_provider


class DAGLifecycle:
    """The lifecycle of DAG."""

    async def before_dag_run(self):
        """Execute before DAG run."""
        pass

    async def after_dag_end(self, event_loop_task_id: int):
        """Execute after DAG end.

        This method may be called multiple times, please make sure it is idempotent.
        """
        pass


class DAGNode(DAGLifecycle, DependencyMixin, ViewMixin, ABC):
    """The base class of DAGNode."""

    resource_group: Optional[ResourceGroup] = None
    """The resource group of current DAGNode"""

    def __init__(
        self,
        dag: Optional["DAG"] = None,
        node_id: Optional[str] = None,
        node_name: Optional[str] = None,
        system_app: Optional[SystemApp] = None,
        executor: Optional[Executor] = None,
        **kwargs,
    ) -> None:
        """Initialize a DAGNode.

        Args:
            dag (Optional["DAG"], optional): The DAG to add this node to.
            Defaults to None.
            node_id (Optional[str], optional): The node id. Defaults to None.
            node_name (Optional[str], optional): The node name. Defaults to None.
            system_app (Optional[SystemApp], optional): The system app.
            Defaults to None.
            executor (Optional[Executor], optional): The executor. Defaults to None.
        """
        super().__init__()
        self._upstream: List["DAGNode"] = []
        self._downstream: List["DAGNode"] = []
        self._dag: Optional["DAG"] = dag or DAGVar.get_current_dag()
        self._system_app: Optional[SystemApp] = (
            system_app or DAGVar.get_current_system_app()
        )
        self._executor: Optional[Executor] = executor or DAGVar.get_executor()
        if not node_id and self._dag:
            node_id = self._dag._new_node_id()
        self._node_id: Optional[str] = node_id
        self._node_name: Optional[str] = node_name
        if self._dag:
            self._dag._append_node(self)

    @property
    def node_id(self) -> str:
        """Return the node id of current DAGNode."""
        if not self._node_id:
            raise ValueError("Node id not set for current DAGNode")
        return self._node_id

    @property
    @abstractmethod
    def dev_mode(self) -> bool:
        """Whether current DAGNode is in dev mode."""

    @property
    def system_app(self) -> Optional[SystemApp]:
        """Return the system app of current DAGNode."""
        return self._system_app

    def set_system_app(self, system_app: SystemApp) -> None:
        """Set system app for current DAGNode.

        Args:
            system_app (SystemApp): The system app
        """
        self._system_app = system_app

    def set_node_id(self, node_id: str) -> None:
        """Set node id for current DAGNode.

        Args:
            node_id (str): The node id
        """
        self._node_id = node_id

    def __hash__(self) -> int:
        """Return the hash value of current DAGNode.

        If the node_id is not None, return the hash value of node_id.
        """
        if self.node_id:
            return hash(self.node_id)
        else:
            return super().__hash__()

    def __eq__(self, other: Any) -> bool:
        """Return whether the current DAGNode is equal to other DAGNode."""
        if not isinstance(other, DAGNode):
            return False
        return self.node_id == other.node_id

    @property
    def node_name(self) -> Optional[str]:
        """Return the node name of current DAGNode.

        Returns:
            Optional[str]: The node name of current DAGNode
        """
        return self._node_name

    @property
    def dag(self) -> Optional["DAG"]:
        """Return the DAG of current DAGNode.

        Returns:
            Optional["DAG"]: The DAG of current DAGNode
        """
        return self._dag

    def set_upstream(self, nodes: DependencyType) -> None:
        """Set upstream nodes for current node.

        Args:
            nodes (DependencyType): Upstream nodes to be set to current node.
        """
        self.set_dependency(nodes)

    def set_downstream(self, nodes: DependencyType) -> None:
        """Set downstream nodes for current node.

        Args:
            nodes (DependencyType): Downstream nodes to be set to current node.
        """
        self.set_dependency(nodes, is_upstream=False)

    @property
    def upstream(self) -> List["DAGNode"]:
        """Return the upstream nodes of current DAGNode.

        Returns:
            List["DAGNode"]: The upstream nodes of current DAGNode
        """
        return self._upstream

    @property
    def downstream(self) -> List["DAGNode"]:
        """Return the downstream nodes of current DAGNode.

        Returns:
            List["DAGNode"]: The downstream nodes of current DAGNode
        """
        return self._downstream

    def set_dependency(self, nodes: DependencyType, is_upstream: bool = True) -> None:
        """Set dependency for current node.

        Args:
            nodes (DependencyType): The nodes to set dependency to current node.
            is_upstream (bool, optional): Whether set upstream nodes. Defaults to True.
        """
        if not isinstance(nodes, Sequence):
            nodes = [nodes]
        if not all(isinstance(node, DAGNode) for node in nodes):
            raise ValueError(
                "all nodes to set dependency to current node must be instance "
                "of 'DAGNode'"
            )
        nodes = cast(Sequence[DAGNode], nodes)
        dags = set([node.dag for node in nodes if node.dag])  # noqa: C403
        if self.dag:
            dags.add(self.dag)
        if not dags:
            raise ValueError("set dependency to current node must in a DAG context")
        if len(dags) != 1:
            raise ValueError(
                "set dependency to current node just support in one DAG context"
            )
        dag = dags.pop()
        self._dag = dag

        dag._append_node(self)
        for node in nodes:
            if is_upstream and node not in self.upstream:
                node._dag = dag
                dag._append_node(node)

                self._upstream.append(node)
                node._downstream.append(self)
            elif node not in self._downstream:
                node._dag = dag
                dag._append_node(node)

                self._downstream.append(node)
                node._upstream.append(self)

    def __repr__(self):
        """Return the representation of current DAGNode."""
        cls_name = self.__class__.__name__
        if self.node_id and self.node_name:
            return f"{cls_name}(node_id={self.node_id}, node_name={self.node_name})"
        if self.node_id:
            return f"{cls_name}(node_id={self.node_id})"
        if self.node_name:
            return f"{cls_name}(node_name={self.node_name})"
        else:
            return f"{cls_name}"

    @property
    def graph_str(self):
        """Return the graph string of current DAGNode."""
        cls_name = self.__class__.__name__
        if self.node_id and self.node_name:
            return f"{self.node_id}({cls_name},{self.node_name})"
        if self.node_id:
            return f"{self.node_id}({cls_name})"
        if self.node_name:
            return f"{self.node_name}_{cls_name}({cls_name})"
        else:
            return f"{cls_name}"

    def __str__(self):
        """Return the string of current DAGNode."""
        return self.__repr__()


def _build_task_key(task_name: str, key: str) -> str:
    return f"{task_name}___$$$$$$___{key}"


@dataclasses.dataclass
class _DAGVariablesItem:
    """The DAG variables item.

    It is a private class, just used for internal.
    """

    key: str
    name: str
    label: str
    value: Any
    category: Literal["common", "secret"] = "common"
    scope: str = "global"
    value_type: Optional[str] = None
    scope_key: Optional[str] = None
    sys_code: Optional[str] = None
    user_name: Optional[str] = None
    description: Optional[str] = None


@dataclasses.dataclass
class DAGVariables:
    """The DAG variables."""

    items: List[_DAGVariablesItem] = dataclasses.field(default_factory=list)
    _cached_provider: Optional["VariablesProvider"] = None
    _lock: threading.Lock = dataclasses.field(default_factory=threading.Lock)

    def merge(self, dag_variables: "DAGVariables") -> "DAGVariables":
        """Merge the DAG variables.

        Args:
            dag_variables (DAGVariables): The DAG variables to merge
        """

        def _build_key(item: _DAGVariablesItem):
            key = "_".join([item.key, item.name, item.scope])
            if item.scope_key:
                key += f"_{item.scope_key}"
            if item.sys_code:
                key += f"_{item.sys_code}"
            if item.user_name:
                key += f"_{item.user_name}"
            return key

        new_items = []
        exist_vars = set()
        for item in self.items:
            new_items.append(item)
            exist_vars.add(_build_key(item))
        for item in dag_variables.items:
            key = _build_key(item)
            if key not in exist_vars:
                new_items.append(item)
        return DAGVariables(
            items=new_items,
            _cached_provider=self._cached_provider or dag_variables._cached_provider,
        )

    def to_provider(self) -> "VariablesProvider":
        """Convert the DAG variables to variables provider.

        Returns:
            VariablesProvider: The variables provider
        """
        if not self._cached_provider:
            from ...interface.variables import (
                StorageVariables,
                StorageVariablesProvider,
            )

            with self._lock:
                # Create a new provider safely
                provider = StorageVariablesProvider()
                for item in self.items:
                    storage_vars = StorageVariables(
                        key=item.key,
                        name=item.name,
                        label=item.label,
                        value=item.value,
                        category=item.category,
                        scope=item.scope,
                        value_type=item.value_type,
                        scope_key=item.scope_key,
                        sys_code=item.sys_code,
                        user_name=item.user_name,
                        description=item.description,
                    )
                    provider.save(storage_vars)
                self._cached_provider = provider

        return self._cached_provider


class DAGContext:
    """The context of current DAG, created when the DAG is running.

    Every DAG has been triggered will create a new DAGContext.
    """

    def __init__(
        self,
        node_to_outputs: Dict[str, TaskContext],
        share_data: Dict[str, Any],
        event_loop_task_id: int,
        streaming_call: bool = False,
        node_name_to_ids: Optional[Dict[str, str]] = None,
        dag_variables: Optional[DAGVariables] = None,
    ) -> None:
        """Initialize a DAGContext.

        Args:
            node_to_outputs (Dict[str, TaskContext]): The task outputs of current DAG.
            share_data (Dict[str, Any]): The share data of current DAG.
            streaming_call (bool, optional): Whether the current DAG is streaming call.
                Defaults to False.
            node_name_to_ids (Optional[Dict[str, str]], optional): The node name to node
            dag_variables (Optional[DAGVariables], optional): The DAG variables.
        """
        if not node_name_to_ids:
            node_name_to_ids = {}
        self._streaming_call = streaming_call
        self._curr_task_ctx: Optional[TaskContext] = None
        self._share_data: Dict[str, Any] = share_data
        self._node_to_outputs: Dict[str, TaskContext] = node_to_outputs
        self._node_name_to_ids: Dict[str, str] = node_name_to_ids
        self._event_loop_task_id = event_loop_task_id
        self._dag_variables = dag_variables

    @property
    def _task_outputs(self) -> Dict[str, TaskContext]:
        """Return the task outputs of current DAG.

        Just use for internal for now.
        Returns:
            Dict[str, TaskContext]: The task outputs of current DAG
        """
        return self._node_to_outputs

    @property
    def current_task_context(self) -> TaskContext:
        """Return the current task context."""
        if not self._curr_task_ctx:
            raise RuntimeError("Current task context not set")
        return self._curr_task_ctx

    @property
    def streaming_call(self) -> bool:
        """Whether the current DAG is streaming call."""
        return self._streaming_call

    def set_current_task_context(self, _curr_task_ctx: TaskContext) -> None:
        """Set the current task context.

        When the task is running, the current task context
        will be set to the task context.

        TODO: We should support parallel task running in the future.
        """
        self._curr_task_ctx = _curr_task_ctx

    def get_task_output(self, task_name: str) -> TaskOutput:
        """Get the task output by task name.

        Args:
            task_name (str): The task name

        Returns:
            TaskOutput: The task output
        """
        if task_name is None:
            raise ValueError("task_name can't be None")
        node_id = self._node_name_to_ids.get(task_name)
        if not node_id:
            raise ValueError(f"Task name {task_name} not in DAG")
        task_output = self._task_outputs.get(node_id)
        if not task_output:
            raise ValueError(f"Task output for task {task_name} not exists")
        return task_output.task_output

    async def get_from_share_data(self, key: str) -> Any:
        """Get share data by key.

        Args:
            key (str): The share data key

        Returns:
            Any: The share data, you can cast it to the real type
        """
        logger.debug(f"Get share data by key {key} from {id(self._share_data)}")
        return self._share_data.get(key)

    async def save_to_share_data(
        self, key: str, data: Any, overwrite: bool = False
    ) -> None:
        """Save share data by key.

        Args:
            key (str): The share data key
            data (Any): The share data
            overwrite (bool): Whether overwrite the share data if the key
                already exists. Defaults to None.
        """
        if key in self._share_data and not overwrite:
            raise ValueError(f"Share data key {key} already exists")
        logger.debug(f"Save share data by key {key} to {id(self._share_data)}")
        self._share_data[key] = data

    async def get_task_share_data(self, task_name: str, key: str) -> Any:
        """Get share data by task name and key.

        Args:
            task_name (str): The task name
            key (str): The share data key

        Returns:
            Any: The share data
        """
        if task_name is None:
            raise ValueError("task_name can't be None")
        if key is None:
            raise ValueError("key can't be None")
        return self.get_from_share_data(_build_task_key(task_name, key))

    async def save_task_share_data(
        self, task_name: str, key: str, data: Any, overwrite: bool = False
    ) -> None:
        """Save share data by task name and key.

        Args:
            task_name (str): The task name
            key (str): The share data key
            data (Any): The share data
            overwrite (bool): Whether overwrite the share data if the key
                already exists. Defaults to None.

        Raises:
            ValueError: If the share data key already exists and overwrite is not True
        """
        if task_name is None:
            raise ValueError("task_name can't be None")
        if key is None:
            raise ValueError("key can't be None")
        await self.save_to_share_data(_build_task_key(task_name, key), data, overwrite)

    async def _clean_all(self):
        pass


class DAG:
    """The DAG class.

    Manage the DAG nodes and the relationship between them.
    """

    def __init__(
        self,
        dag_id: str,
        resource_group: Optional[ResourceGroup] = None,
        tags: Optional[Dict[str, str]] = None,
        description: Optional[str] = None,
        default_dag_variables: Optional[DAGVariables] = None,
    ) -> None:
        """Initialize a DAG."""
        self._dag_id = dag_id
        self._tags: Dict[str, str] = tags or {}
        self._description = description
        self.node_map: Dict[str, DAGNode] = {}
        self.node_name_to_node: Dict[str, DAGNode] = {}
        self._root_nodes: List[DAGNode] = []
        self._leaf_nodes: List[DAGNode] = []
        self._trigger_nodes: List[DAGNode] = []
        self._resource_group: Optional[ResourceGroup] = resource_group
        self._lock = asyncio.Lock()
        self._event_loop_task_id_to_ctx: Dict[int, DAGContext] = {}
        self._default_dag_variables = default_dag_variables

    def _append_node(self, node: DAGNode) -> None:
        if node.node_id in self.node_map:
            return
        if node.node_name:
            if node.node_name in self.node_name_to_node:
                raise ValueError(
                    f"Node name {node.node_name} already exists in DAG {self.dag_id}"
                )
            self.node_name_to_node[node.node_name] = node
        node_id = node.node_id
        if not node_id:
            raise ValueError("Node id can't be None")
        self.node_map[node_id] = node
        # clear cached nodes
        self._root_nodes = []
        self._leaf_nodes = []

    def _new_node_id(self) -> str:
        return str(uuid.uuid4())

    @property
    def dag_id(self) -> str:
        """Return the dag id of current DAG."""
        return self._dag_id

    @property
    def tags(self) -> Dict[str, str]:
        """Return the tags of current DAG."""
        return self._tags

    @property
    def description(self) -> Optional[str]:
        """Return the description of current DAG."""
        return self._description

    @property
    def dev_mode(self) -> bool:
        """Whether the current DAG is in dev mode.

        Returns:
            bool: Whether the current DAG is in dev mode
        """
        from ..operators.base import _dev_mode

        return _dev_mode()

    def _build(self) -> None:
        from ..operators.common_operator import TriggerOperator

        nodes: Set[DAGNode] = set()
        for _, node in self.node_map.items():
            nodes = nodes.union(_get_nodes(node))
        self._root_nodes = list(set(filter(lambda x: not x.upstream, nodes)))
        self._leaf_nodes = list(set(filter(lambda x: not x.downstream, nodes)))
        self._trigger_nodes = list(
            set(filter(lambda x: isinstance(x, TriggerOperator), nodes))
        )

    @property
    def root_nodes(self) -> List[DAGNode]:
        """Return the root nodes of current DAG.

        Returns:
            List[DAGNode]: The root nodes of current DAG, no repeat
        """
        if not self._root_nodes:
            self._build()
        return self._root_nodes

    @property
    def leaf_nodes(self) -> List[DAGNode]:
        """Return the leaf nodes of current DAG.

        Returns:
            List[DAGNode]: The leaf nodes of current DAG, no repeat
        """
        if not self._leaf_nodes:
            self._build()
        return self._leaf_nodes

    @property
    def trigger_nodes(self) -> List[DAGNode]:
        """Return the trigger nodes of current DAG.

        Returns:
            List[DAGNode]: The trigger nodes of current DAG, no repeat
        """
        if not self._trigger_nodes:
            self._build()
        return self._trigger_nodes

    async def _save_dag_ctx(self, dag_ctx: DAGContext) -> None:
        async with self._lock:
            event_loop_task_id = dag_ctx._event_loop_task_id
            current_task = asyncio.current_task()
            task_name = current_task.get_name() if current_task else None
            self._event_loop_task_id_to_ctx[event_loop_task_id] = dag_ctx
            logger.debug(
                f"Save DAG context {dag_ctx} to event loop task {event_loop_task_id}, "
                f"task_name: {task_name}"
            )

    async def _after_dag_end(self, event_loop_task_id: Optional[int] = None) -> None:
        """Execute after DAG end."""
        tasks = []
        event_loop_task_id = event_loop_task_id or id(asyncio.current_task())
        for node in self.node_map.values():
            tasks.append(node.after_dag_end(event_loop_task_id))
        await asyncio.gather(*tasks)

        # Clear the DAG context
        async with self._lock:
            current_task = asyncio.current_task()
            task_name = current_task.get_name() if current_task else None
            if event_loop_task_id not in self._event_loop_task_id_to_ctx:
                raise RuntimeError(
                    f"DAG context not found with event loop task id "
                    f"{event_loop_task_id}, task_name: {task_name}"
                )
            logger.debug(
                f"Clean DAG context with event loop task id {event_loop_task_id}, "
                f"task_name: {task_name}"
            )
            dag_ctx = self._event_loop_task_id_to_ctx.pop(event_loop_task_id)
            await dag_ctx._clean_all()

    def print_tree(self) -> None:
        """Print the DAG tree"""  # noqa: D400
        _print_format_dag_tree(self)

    def visualize_dag(self, view: bool = True, **kwargs) -> Optional[str]:
        """Visualize the DAG.

        Args:
            view (bool, optional): Whether view the DAG graph. Defaults to True,
                if True, it will open the graph file with your default viewer.
        """
        self.print_tree()
        return _visualize_dag(self, view=view, **kwargs)

    def show(self, mermaid: bool = False) -> Any:
        """Return the graph of current DAG."""
        dot, mermaid_str = _get_graph(self)
        return mermaid_str if mermaid else dot

    def __enter__(self):
        """Enter a DAG context."""
        DAGVar.enter_dag(self)
        return self

    def __exit__(self, exc_type, exc_val, exc_tb):
        """Exit a DAG context."""
        DAGVar.exit_dag()

    def __hash__(self) -> int:
        """Return the hash value of current DAG.

        If the dag_id is not None, return the hash value of dag_id.
        """
        if self.dag_id:
            return hash(self.dag_id)
        else:
            return super().__hash__()

    def __eq__(self, other):
        """Return whether the current DAG is equal to other DAG."""
        if not isinstance(other, DAG):
            return False
        return self.dag_id == other.dag_id

    def __repr__(self):
        """Return the representation of current DAG."""
        return f"DAG(dag_id={self.dag_id})"


def _get_nodes(node: DAGNode, is_upstream: Optional[bool] = True) -> Set[DAGNode]:
    nodes: Set[DAGNode] = set()
    if not node:
        return nodes
    nodes.add(node)
    stream_nodes = node.upstream if is_upstream else node.downstream
    for node in stream_nodes:
        nodes = nodes.union(_get_nodes(node, is_upstream))
    return nodes


def _print_format_dag_tree(dag: DAG) -> None:
    for node in dag.root_nodes:
        _print_dag(node)


def _print_dag(
    node: DAGNode,
    level: int = 0,
    prefix: str = "",
    last: bool = True,
    level_dict: Optional[Dict[int, Any]] = None,
):
    if level_dict is None:
        level_dict = {}

    connector = " -> " if level != 0 else ""
    new_prefix = prefix
    if last:
        if level != 0:
            new_prefix += "  "
        print(prefix + connector + str(node))
    else:
        if level != 0:
            new_prefix += "| "
        print(prefix + connector + str(node))

    level_dict[level] = level_dict.get(level, 0) + 1
    num_children = len(node.downstream)
    for i, child in enumerate(node.downstream):
        _print_dag(child, level + 1, new_prefix, i == num_children - 1, level_dict)


def _print_dag_tree(root_nodes: List[DAGNode], level_sep: str = "  ") -> None:
    def _print_node(node: DAGNode, level: int) -> None:
        print(f"{level_sep * level}{node}")

    _apply_root_node(root_nodes, _print_node)


def _apply_root_node(
    root_nodes: List[DAGNode],
    func: Callable[[DAGNode, int], None],
) -> None:
    for dag_node in root_nodes:
        _handle_dag_nodes(False, 0, dag_node, func)


def _handle_dag_nodes(
    is_down_to_up: bool,
    level: int,
    dag_node: DAGNode,
    func: Callable[[DAGNode, int], None],
):
    if not dag_node:
        return
    func(dag_node, level)
    stream_nodes = dag_node.upstream if is_down_to_up else dag_node.downstream
    level += 1
    for node in stream_nodes:
        _handle_dag_nodes(is_down_to_up, level, node, func)


def _get_graph(dag: DAG):
    try:
        from graphviz import Digraph
    except ImportError:
        logger.warn("Can't import graphviz, skip visualize DAG")
        return None, None
    dot = Digraph(name=dag.dag_id)
    mermaid_str = "graph TD;\n"  # Initialize Mermaid graph definition
    # Record the added edges to avoid adding duplicate edges
    added_edges = set()

    def add_edges(node: DAGNode):
        nonlocal mermaid_str
        if node.downstream:
            for downstream_node in node.downstream:
                # Check if the edge has been added
                if (str(node), str(downstream_node)) not in added_edges:
                    dot.edge(str(node), str(downstream_node))
                    mermaid_str += f"    {node.graph_str} --> {downstream_node.graph_str};\n"  # noqa
                    added_edges.add((str(node), str(downstream_node)))
                add_edges(downstream_node)

    for root in dag.root_nodes:
        add_edges(root)
    return dot, mermaid_str


def _visualize_dag(
    dag: DAG, view: bool = True, generate_mermaid: bool = True, **kwargs
) -> Optional[str]:
    """Visualize the DAG.

    Args:
        dag (DAG): The DAG to visualize
        view (bool, optional): Whether view the DAG graph. Defaults to True.
        generate_mermaid (bool, optional): Whether to generate a Mermaid syntax file.
            Defaults to True.

    Returns:
        Optional[str]: The filename of the DAG graph
    """
    dot, mermaid_str = _get_graph(dag)
    if not dot:
        return None
    filename = f"dag-vis-{dag.dag_id}.gv"
    if "filename" in kwargs:
        filename = kwargs["filename"]
        del kwargs["filename"]

    if "directory" not in kwargs:
        from dbgpt.configs.model_config import LOGDIR

        kwargs["directory"] = LOGDIR

    # Generate Mermaid syntax file if requested
    if generate_mermaid:
        mermaid_filename = filename.replace(".gv", ".md")
        with open(
            f"{kwargs.get('directory', '')}/{mermaid_filename}", "w"
        ) as mermaid_file:
            logger.info(f"Writing Mermaid syntax to {mermaid_filename}")
            mermaid_file.write(mermaid_str)

    return dot.render(filename, view=view, **kwargs)<|MERGE_RESOLUTION|>--- conflicted
+++ resolved
@@ -18,10 +18,7 @@
     Callable,
     Dict,
     List,
-<<<<<<< HEAD
-=======
     Literal,
->>>>>>> 9502251c
     Optional,
     Sequence,
     Set,
