"""Build AWEL DAGs from serialized data."""

import logging
import uuid
from contextlib import suppress
from enum import Enum
from typing import Any, Dict, List, Literal, Optional, Tuple, Type, Union, cast

from typing_extensions import Annotated

from dbgpt._private.pydantic import (
    BaseModel,
    ConfigDict,
    Field,
    WithJsonSchema,
    field_validator,
    model_to_dict,
    model_validator,
)
from dbgpt.configs import VARIABLES_SCOPE_FLOW_PRIVATE
from dbgpt.core.awel.dag.base import DAG, DAGNode
from dbgpt.core.awel.dag.dag_manager import DAGMetadata

from .base import (
    OperatorType,
    ResourceMetadata,
    ResourceType,
    ViewMetadata,
    _get_operator_class,
    _get_resource_class,
)
from .compat import get_new_class_name
from .exceptions import (
    FlowClassMetadataException,
    FlowDAGMetadataException,
    FlowException,
    FlowMetadataException,
)

logger = logging.getLogger(__name__)


AWEL_FLOW_VERSION = "0.1.1"


class FlowPositionData(BaseModel):
    """Position of a node in a flow."""

    x: float = Field(
        ..., description="X coordinate of the node", examples=[1081.1, 1000.9]
    )
    y: float = Field(
        ..., description="Y coordinate of the node", examples=[-113.7, -122]
    )
    zoom: float = Field(0, description="Zoom level of the node")


class FlowNodeData(BaseModel):
    """Node data in a flow."""

    width: int = Field(
        ...,
        description="Width of the node",
        examples=[300, 250],
    )
    height: int = Field(..., description="Height of the node", examples=[378, 400])
    id: str = Field(
        ...,
        description="Id of the node",
        examples=[
            "operator_llm_operator___$$___llm___$$___v1_0",
            "resource_dbgpt.model.proxy.llms.chatgpt.OpenAILLMClient_0",
        ],
    )
    position: FlowPositionData = Field(..., description="Position of the node")
    type: Optional[str] = Field(
        default=None,
        description="Type of current UI node(Just for UI)",
        examples=["customNode"],
    )
    data: Union[ViewMetadata, ResourceMetadata] = Field(
        ..., description="Data of the node"
    )
    position_absolute: FlowPositionData = Field(
        ..., description="Absolute position of the node"
    )

    @field_validator("data", mode="before")
    @classmethod
    def parse_data(cls, value: Any):
        """Parse the data."""
        if isinstance(value, dict):
            flow_type = value.get("flow_type")
            if flow_type == "operator":
                return ViewMetadata(**value)
            elif flow_type == "resource":
                return ResourceMetadata(**value)
        raise ValueError("Unable to infer the type for `data`")


class FlowEdgeData(BaseModel):
    """Edge data in a flow."""

    source: str = Field(
        ...,
        description="Source node data id",
        examples=["resource_dbgpt.model.proxy.llms.chatgpt.OpenAILLMClient_0"],
    )
    source_order: int = Field(
        description="The order of the source node in the source node's output",
        examples=[0, 1],
    )
    target: str = Field(
        ...,
        description="Target node data id",
        examples=[
            "operator_llm_operator___$$___llm___$$___v1_0",
        ],
    )
    target_order: int = Field(
        description="The order of the target node in the source node's output",
        examples=[0, 1],
    )
    id: str = Field(..., description="Id of the edge", examples=["edge_0"])
    source_handle: Optional[str] = Field(
        default=None,
        description="Source handle, used in UI",
    )
    target_handle: Optional[str] = Field(
        default=None,
        description="Target handle, used in UI",
    )
    type: Optional[str] = Field(
        default=None,
        description="Type of current UI node(Just for UI)",
        examples=["buttonedge"],
    )

    @model_validator(mode="before")
    @classmethod
    def pre_fill(cls, values: Dict[str, Any]) -> Dict[str, Any]:
        """Pre fill the metadata."""
        if not isinstance(values, dict):
            return values
        if (
            "source_order" not in values
            and "source_handle" in values
            and values["source_handle"] is not None
        ):
            with suppress(Exception):
                values["source_order"] = int(values["source_handle"].split("|")[-1])
        if (
            "target_order" not in values
            and "target_handle" in values
            and values["target_handle"] is not None
        ):
            with suppress(Exception):
                values["target_order"] = int(values["target_handle"].split("|")[-1])
        return values


class FlowData(BaseModel):
    """Flow data."""

    nodes: List[FlowNodeData] = Field(..., description="Nodes in the flow")
    edges: List[FlowEdgeData] = Field(..., description="Edges in the flow")
    viewport: FlowPositionData = Field(..., description="Viewport of the flow")


class _VariablesRequestBase(BaseModel):
    key: str = Field(
        ...,
        description="The key of the variable to create",
        examples=["dbgpt.model.openai.api_key"],
    )
<<<<<<< HEAD
=======

>>>>>>> 9502251c
    label: str = Field(
        ...,
        description="The label of the variable to create",
        examples=["My First OpenAI Key"],
    )

    description: Optional[str] = Field(
        None,
        description="The description of the variable to create",
        examples=["Your OpenAI API key"],
    )
    value_type: Literal["str", "int", "float", "bool"] = Field(
        "str",
        description="The type of the value of the variable to create",
        examples=["str", "int", "float", "bool"],
    )
    category: Literal["common", "secret"] = Field(
        ...,
        description="The category of the variable to create",
        examples=["common"],
    )
    scope: str = Field(
        ...,
        description="The scope of the variable to create",
        examples=["global"],
    )
    scope_key: Optional[str] = Field(
        None,
        description="The scope key of the variable to create",
        examples=["dbgpt"],
    )


class VariablesRequest(_VariablesRequestBase):
    """Variable request model.

    For creating a new variable in the DB-GPT.
    """

    name: str = Field(
        ...,
        description="The name of the variable to create",
        examples=["my_first_openai_key"],
    )
    value: Any = Field(
        ..., description="The value of the variable to create", examples=["1234567890"]
    )
    enabled: Optional[bool] = Field(
        True,
        description="Whether the variable is enabled",
        examples=[True],
    )
    user_name: Optional[str] = Field(None, description="User name")
    sys_code: Optional[str] = Field(None, description="System code")


class ParsedFlowVariables(BaseModel):
    """Parsed variables for the flow."""

    key: str = Field(
        ...,
        description="The key of the variable",
        examples=["dbgpt.model.openai.api_key"],
    )
    name: Optional[str] = Field(
        None,
        description="The name of the variable",
        examples=["my_first_openai_key"],
    )
    scope: str = Field(
        ...,
        description="The scope of the variable",
        examples=["global"],
    )
    scope_key: Optional[str] = Field(
        None,
        description="The scope key of the variable",
        examples=["dbgpt"],
    )
    sys_code: Optional[str] = Field(None, description="System code")
    user_name: Optional[str] = Field(None, description="User name")


class FlowVariables(_VariablesRequestBase):
    """Variables for the flow."""

    name: Optional[str] = Field(
        None,
        description="The name of the variable",
        examples=["my_first_openai_key"],
    )
    value: Optional[Any] = Field(
        None, description="The value of the variable", examples=["1234567890"]
    )
    parsed_variables: Optional[ParsedFlowVariables] = Field(
        None, description="The parsed variables, parsed from the value"
    )

    @model_validator(mode="before")
    @classmethod
    def pre_fill(cls, values: Dict[str, Any]) -> Dict[str, Any]:
        """Pre fill the metadata."""
        if not isinstance(values, dict):
            return values
        if "parsed_variables" not in values:
            parsed_variables = cls.parse_value_to_variables(values.get("value"))
            if parsed_variables:
                values["parsed_variables"] = parsed_variables
        return values

    @classmethod
    def parse_value_to_variables(cls, value: Any) -> Optional[ParsedFlowVariables]:
        """Parse the value to variables.

        Args:
            value (Any): The value to parse

        Returns:
            Optional[ParsedFlowVariables]: The parsed variables, None if the value is
                invalid
        """
        from ...interface.variables import _is_variable_format, parse_variable

        if not value or not isinstance(value, str) or not _is_variable_format(value):
            return None

        variable_dict = parse_variable(value)
        return ParsedFlowVariables(**variable_dict)


class State(str, Enum):
    """State of a flow panel."""

    INITIALIZING = "initializing"
    DEVELOPING = "developing"
    TESTING = "testing"
    DEPLOYED = "deployed"
    RUNNING = "running"
    DISABLED = "disabled"
    LOAD_FAILED = "load_failed"

    @classmethod
    def value_of(cls, value: Optional[str]) -> "State":
        """Get the state by value."""
        if not value:
            return cls.INITIALIZING
        for state in State:
            if state.value == value:
                return state
        raise ValueError(f"Invalid state value: {value}")

    @classmethod
    def can_change_state(cls, current_state: "State", new_state: "State") -> bool:
        """Change the state of the flow panel."""
        allowed_transitions: Dict[State, List[State]] = {
            State.INITIALIZING: [
                State.DEVELOPING,
                State.INITIALIZING,
                State.LOAD_FAILED,
            ],
            State.DEVELOPING: [
                State.TESTING,
                State.DEPLOYED,
                State.DISABLED,
                State.DEVELOPING,
                State.LOAD_FAILED,
            ],
            State.TESTING: [
                State.TESTING,
                State.DEPLOYED,
                State.DEVELOPING,
                State.DISABLED,
                State.RUNNING,
                State.LOAD_FAILED,
            ],
            State.DEPLOYED: [
                State.DEPLOYED,
                State.DEVELOPING,
                State.TESTING,
                State.DISABLED,
                State.RUNNING,
                State.LOAD_FAILED,
            ],
            State.RUNNING: [
                State.RUNNING,
                State.DEPLOYED,
                State.TESTING,
                State.DISABLED,
            ],
            State.DISABLED: [State.DISABLED, State.DEPLOYED],
            State.LOAD_FAILED: [
                State.LOAD_FAILED,
                State.DEVELOPING,
                State.DEPLOYED,
                State.DISABLED,
            ],
        }
        if new_state in allowed_transitions[current_state]:
            return True
        else:
            logger.error(
                f"Invalid state transition from {current_state} to {new_state}"
            )
            return False


class FlowCategory(str, Enum):
    """Flow category."""

    COMMON = "common"
    CHAT_FLOW = "chat_flow"
    CHAT_AGENT = "chat_agent"

    @classmethod
    def value_of(cls, value: Optional[str]) -> "FlowCategory":
        """Get the flow category by value."""
        if not value:
            return cls.COMMON
        for category in FlowCategory:
            if category.value == value:
                return category
        raise ValueError(f"Invalid flow category value: {value}")


_DAGModel = Annotated[
    DAG,
    WithJsonSchema(
        {
            "type": "object",
            "properties": {
                "task_name": {"type": "string", "description": "Dummy task name"}
            },
            "description": "DAG model, not used in the serialization.",
        }
    ),
]


class FlowPanel(BaseModel):
    """Flow panel."""

    model_config = ConfigDict(
        arbitrary_types_allowed=True, json_encoders={DAG: lambda v: None}
    )

    uid: str = Field(
        default_factory=lambda: str(uuid.uuid4()),
        description="Flow panel uid",
        examples=[
            "5b25ac8a-ba8e-11ee-b96d-3b9bfdeebd1c",
            "6a4752ae-ba8e-11ee-afff-af8fd9bfe727",
        ],
    )
    label: str = Field(
        ..., description="Flow panel label", examples=["First AWEL Flow", "My LLM Flow"]
    )
    name: str = Field(
        ..., description="Flow panel name", examples=["first_awel_flow", "my_llm_flow"]
    )
    flow_category: Optional[FlowCategory] = Field(
        default=FlowCategory.COMMON,
        description="Flow category",
        examples=[FlowCategory.COMMON, FlowCategory.CHAT_AGENT],
    )
    flow_data: Optional[FlowData] = Field(None, description="Flow data")
    flow_dag: Optional[_DAGModel] = Field(None, description="Flow DAG", exclude=True)
    description: Optional[str] = Field(
        None,
        description="Flow panel description",
        examples=["My first AWEL flow"],
    )
    state: State = Field(
        default=State.INITIALIZING, description="Current state of the flow panel"
    )
    error_message: Optional[str] = Field(
        None,
        description="Error message of load the flow panel",
        examples=["Unable to load the flow panel."],
    )
    source: Optional[str] = Field(
        "DBGPT-WEB",
        description="Source of the flow panel",
        examples=["DB-GPT-WEB", "DBGPT-GITHUB"],
    )
    source_url: Optional[str] = Field(
        None,
        description="Source url of the flow panel",
    )
    version: Optional[str] = Field(
        AWEL_FLOW_VERSION,
        description="Version of the flow panel",
        examples=["0.1.0", "0.2.0"],
    )
    define_type: Optional[str] = Field(
        "json",
        description="Define type of the flow panel",
        examples=["json", "python"],
    )
    editable: bool = Field(
        True,
        description="Whether the flow panel is editable",
        examples=[True, False],
    )
    user_name: Optional[str] = Field(None, description="User name")
    sys_code: Optional[str] = Field(None, description="System code")
    dag_id: Optional[str] = Field(None, description="DAG id, Created by AWEL")

    gmt_created: Optional[str] = Field(
        None,
        description="The flow panel created time.",
        examples=["2021-08-01 12:00:00", "2021-08-01 12:00:01", "2021-08-01 12:00:02"],
    )
    gmt_modified: Optional[str] = Field(
        None,
        description="The flow panel modified time.",
        examples=["2021-08-01 12:00:00", "2021-08-01 12:00:01", "2021-08-01 12:00:02"],
    )
    metadata: Optional[Union[DAGMetadata, Dict[str, Any]]] = Field(
        default=None, description="The metadata of the flow"
    )
    variables: Optional[List[FlowVariables]] = Field(
        default=None, description="The variables of the flow"
    )
    authors: Optional[List[str]] = Field(
        default=None, description="The authors of the flow"
    )

    @model_validator(mode="before")
    @classmethod
    def pre_fill(cls, values: Dict[str, Any]) -> Dict[str, Any]:
        """Pre fill the metadata."""
        if not isinstance(values, dict):
            return values
        label = values.get("label")
        name = values.get("name")
        flow_category = str(values.get("flow_category", ""))
        if not label and name:
            values["label"] = name
            name = name.replace(" ", "_")
            if flow_category:
                name = str(flow_category) + "_" + name
            values["name"] = name
        return values

    def to_dict(self) -> Dict[str, Any]:
        """Convert to dict."""
        return model_to_dict(self, exclude={"flow_dag"})

    def get_variables_dict(self) -> List[Dict[str, Any]]:
        """Get the variables dict."""
        if not self.variables:
            return []
        return [v.dict() for v in self.variables]

    @classmethod
    def parse_variables(
        cls, variables: Optional[List[Dict[str, Any]]] = None
    ) -> Optional[List[FlowVariables]]:
        """Parse the variables."""
        if not variables:
            return None
        return [FlowVariables(**v) for v in variables]


class FlowFactory:
    """Flow factory."""

    def __init__(self, dag_prefix: str = "flow_dag"):
        """Init the flow factory."""
        self._dag_prefix = dag_prefix

    def build(self, flow_panel: FlowPanel) -> DAG:
        """Build the flow."""
        if not flow_panel.flow_data:
            raise ValueError("Flow data is required.")
        flow_data = cast(FlowData, flow_panel.flow_data)
        key_to_operator_nodes: Dict[str, FlowNodeData] = {}
        key_to_resource_nodes: Dict[str, FlowNodeData] = {}
        key_to_resource: Dict[str, ResourceMetadata] = {}
        key_to_downstream: Dict[str, List[Tuple[str, int, int]]] = {}
        key_to_upstream: Dict[str, List[Tuple[str, int, int]]] = {}
        key_to_upstream_node: Dict[str, List[FlowNodeData]] = {}
        for node in flow_data.nodes:
            key = node.id
            if key in key_to_operator_nodes or key in key_to_resource_nodes:
                raise ValueError("Duplicate node key.")
            if node.data.is_operator:
                key_to_operator_nodes[key] = node
            else:
                if not isinstance(node.data, ResourceMetadata):
                    raise ValueError("Node data is not a resource.")
                key_to_resource_nodes[key] = node
                key_to_resource[key] = node.data

        for edge in flow_data.edges:
            source_key = edge.source
            target_key = edge.target
            source_node: FlowNodeData | None = key_to_operator_nodes.get(
                source_key
            ) or key_to_resource_nodes.get(source_key)
            target_node: FlowNodeData | None = key_to_operator_nodes.get(
                target_key
            ) or key_to_resource_nodes.get(target_key)
            if source_node is None or target_node is None:
                raise ValueError("Unable to find source or target node.")
            if source_node.data.is_operator and not target_node.data.is_operator:
                raise ValueError("Unable to connect operator to resource.")

            current_upstream = key_to_upstream_node.get(target_key, [])
            current_upstream.append(source_node)
            key_to_upstream_node[target_key] = current_upstream

            if source_node.data.is_operator and target_node.data.is_operator:
                # Operator to operator.
                downstream = key_to_downstream.get(source_key, [])
                downstream.append((target_key, edge.source_order, edge.target_order))
                key_to_downstream[source_key] = downstream

                upstream = key_to_upstream.get(target_key, [])
                upstream.append((source_key, edge.source_order, edge.target_order))
                key_to_upstream[target_key] = upstream
            elif not source_node.data.is_operator and target_node.data.is_operator:
                # Resource to operator.
                target_order = edge.target_order
                has_matched = False
                for i, param in enumerate(target_node.data.parameters):
                    if i == target_order:
                        if param.category != "resource":
                            err_msg = (
                                f"Unable to connect resource to operator, "
                                f"target_order: {target_order}, parameter name: "
                                f"{param.name}, param category: {param.category}"
                            )
                            logger.warning(err_msg)
                            raise ValueError(err_msg)
                        param.value = source_key
                        has_matched = True
                if not has_matched:
                    raise ValueError(
                        "Unable to connect resource to operator, "
                        f"source key: {source_key}, "
                        f"target key: {target_key}, "
                        f"target_order: {target_order}"
                    )
            elif not source_node.data.is_operator and not target_node.data.is_operator:
                # Resource to resource.
                target_order = edge.target_order
                has_matched = False
                for i, param in enumerate(target_node.data.parameters):
                    if i == target_order:
                        if param.category != "resource":
                            err_msg = (
                                f"Unable to connect resource to resource, "
                                f"target_order: {target_order}, parameter name: "
                                f"{param.name}, param category: {param.category}"
                            )
                            logger.warning(err_msg)
                            raise ValueError(err_msg)
                        param.value = source_key
                        has_matched = True
                if not has_matched:
                    raise ValueError(
                        "Unable to connect resource to resource, "
                        f"source key: {source_key}, "
                        f"target key: {target_key}, "
                        f"target_order: {target_order}"
                    )
            else:
                # Operator to resource.
                raise ValueError("Unable to connect operator to resource.")

        # Topological sort
        key_to_order: Dict[str, int] = _topological_sort(key_to_upstream_node)

        # Sort the keys by the order of the nodes.
        for key, value in key_to_downstream.items():
            # Sort by source_order.
            key_to_downstream[key] = sorted(value, key=lambda x: x[1])
        for key, value in key_to_upstream.items():
            # Sort by target_order.
            key_to_upstream[key] = sorted(value, key=lambda x: x[2])

        sorted_key_to_resource_nodes = list(key_to_resource_nodes.values())
        sorted_key_to_resource_nodes = sorted(
            sorted_key_to_resource_nodes,
            key=lambda r: key_to_order[r.id] if r.id in key_to_order else r.id,
        )

        key_to_resource_instance: Dict[str, Any] = {}
        # Build Resources instances as topological order, make sure the dependency
        # resources is built before the children resources.
        for resource_node in sorted_key_to_resource_nodes:
            resource_key = resource_node.id
            if not isinstance(resource_node.data, ResourceMetadata):
                raise ValueError("Node data is not a ResourceMetadata.")
            resource_metadata: ResourceMetadata = resource_node.data
            origin_resource_key = resource_node.data.get_origin_id()
            registered_item = _get_resource_class(origin_resource_key)
            # Use metadata from resource class instead of node data(for safety).
            registered_resource_metadata: ResourceMetadata = registered_item.metadata
            resource_cls = registered_item.cls
            if not registered_resource_metadata:
                raise ValueError("Metadata is not set.")
            if not resource_cls:
                raise ValueError("Resource class is not set.")
            try:
                runnable_params = registered_resource_metadata.get_runnable_parameters(
                    resource_metadata.parameters,
                    key_to_resource,
                    key_to_resource_instance,
                )
                if registered_resource_metadata.resource_type == ResourceType.INSTANCE:
                    key_to_resource_instance[resource_key] = resource_cls(
                        **runnable_params
                    )
                else:
                    # Just use the resource class.
                    key_to_resource_instance[resource_key] = resource_cls
            except FlowMetadataException as e:
                raise e
            except Exception as e:
                logger.warning(str(e), e)
                raise FlowMetadataException(
                    f"Unable to build resource instance: {resource_key}, resource_cls: "
                    f"{resource_cls}, error: {e}"
                )

        # Build Operators
        key_to_tasks: Dict[str, DAGNode] = {}
        for operator_key, node in key_to_operator_nodes.items():
            if not isinstance(node.data, ViewMetadata):
                raise ValueError("Node data is not a ViewMetadata.")
            view_metadata = node.data
            origin_operator_key = node.data.get_operator_key()
            operator_cls: Type[DAGNode] = _get_operator_class(origin_operator_key)
            # Use metadata from operator class instead of node data(for safety).
            metadata = operator_cls.metadata
            if not metadata:
                raise ValueError("Metadata is not set.")
            if metadata.operator_type == OperatorType.BRANCH:
                # Branch operator, we suppose than the task_name of downstream is the
                # parameter value of the branch operator.
                downstream = key_to_downstream.get(operator_key, [])
                if not downstream:
                    raise ValueError("Branch operator should have downstream.")

            try:
                runnable_params = metadata.get_runnable_parameters(
                    view_metadata.parameters, key_to_resource, key_to_resource_instance
                )
                runnable_params["task_name"] = operator_key
                operator_task: DAGNode = cast(DAGNode, operator_cls(**runnable_params))
                key_to_tasks[operator_key] = operator_task
            except FlowMetadataException as e:
                raise e
            except Exception as e:
                raise FlowMetadataException(
                    f"Unable to build operator task: {operator_key}, "
                    f"operator_cls: {operator_cls}, error: {e}"
                )

        try:
            return self.build_dag(
                flow_panel,
                key_to_tasks,
                key_to_downstream,
                key_to_upstream,
                dag_id=flow_panel.dag_id,
            )
        except Exception as e:
            raise FlowDAGMetadataException(
                f"Unable to build DAG for flow panel: {flow_panel.name}, error: {e}"
            )

    def build_dag(
        self,
        flow_panel: FlowPanel,
        key_to_tasks: Dict[str, DAGNode],
        key_to_downstream: Dict[str, List[Tuple[str, int, int]]],
        key_to_upstream: Dict[str, List[Tuple[str, int, int]]],
        dag_id: Optional[str] = None,
    ) -> DAG:
        """Build the DAG."""
        from ..dag.base import DAGVariables, _DAGVariablesItem

        formatted_name = flow_panel.name.replace(" ", "_")
        if not dag_id:
            dag_id = f"{self._dag_prefix}_{formatted_name}_{flow_panel.uid}"

        default_dag_variables: Optional[DAGVariables] = None
        if flow_panel.variables:
            variables = []
            for v in flow_panel.variables:
                scope_key = v.scope_key
                if v.scope == VARIABLES_SCOPE_FLOW_PRIVATE and not scope_key:
                    scope_key = dag_id
                variables.append(
                    _DAGVariablesItem(
                        key=v.key,
                        name=v.name,  # type: ignore
                        label=v.label,
                        description=v.description,
                        value_type=v.value_type,
                        category=v.category,
                        scope=v.scope,
                        scope_key=scope_key,
                        value=v.value,
                        user_name=flow_panel.user_name,
                        sys_code=flow_panel.sys_code,
                    )
                )
            default_dag_variables = DAGVariables(items=variables)
        with DAG(dag_id, default_dag_variables=default_dag_variables) as dag:
            for key, task in key_to_tasks.items():
                if not task._node_id:
                    task.set_node_id(dag._new_node_id())
                downstream = key_to_downstream.get(key, [])
                upstream = key_to_upstream.get(key, [])
                task._dag = dag
                if not downstream and not upstream:
                    # A single task.
                    dag._append_node(task)
                    continue

                # This upstream has been sorted according to the order in the downstream
                # So we just need to connect the task to the upstream.
                for upstream_key, _, _ in upstream:
                    # Just one direction.
                    upstream_task = key_to_tasks.get(upstream_key)
                    if not upstream_task:
                        raise ValueError(
                            f"Unable to find upstream task by key {upstream_key}."
                        )
                    if not upstream_task._node_id:
                        upstream_task.set_node_id(dag._new_node_id())
                    if upstream_task is None:
                        raise ValueError("Unable to find upstream task.")
                    upstream_task >> task
            return dag

    def pre_load_requirements(self, flow_panel: FlowPanel):
        """Pre load requirements for the flow panel.

        Args:
            flow_panel (FlowPanel): The flow panel
        """
        from dbgpt.util.module_utils import import_from_string

        if not flow_panel.flow_data:
            return

        flow_data = cast(FlowData, flow_panel.flow_data)
        for node in flow_data.nodes:
            if node.data.is_operator:
                node_data = cast(ViewMetadata, node.data)
            else:
                node_data = cast(ResourceMetadata, node.data)
            if not node_data.type_cls:
                continue
            try:
                metadata_cls = import_from_string(node_data.type_cls)
                logger.debug(
                    f"Import {node_data.type_cls} successfully, metadata_cls is : "
                    f"{metadata_cls}"
                )
            except ImportError as e:
                raise_error = True
                new_type_cls: Optional[str] = None
                try:
                    new_type_cls = get_new_class_name(node_data.type_cls)
                    if new_type_cls:
                        metadata_cls = import_from_string(new_type_cls)
                        logger.info(
                            f"Import {new_type_cls} successfully, metadata_cls is : "
                            f"{metadata_cls}"
                        )
                        raise_error = False
                except ImportError as ex:
                    raise FlowClassMetadataException(
                        f"Import {node_data.type_cls} with new type {new_type_cls} "
                        f"failed: {ex}"
                    )
                if raise_error:
                    raise FlowClassMetadataException(
                        f"Import {node_data.type_cls} failed: {e}"
                    )


def _topological_sort(
    key_to_upstream_node: Dict[str, List[FlowNodeData]]
) -> Dict[str, int]:
    """Topological sort.

    Returns the topological order of the nodes and checks if the graph has at least
    one cycle.

    Args:
        key_to_upstream_node (Dict[str, List[FlowNodeData]]): The upstream nodes

    Returns:
        Dict[str, int]: The topological order of the nodes

    Raises:
        ValueError: Graph has at least one cycle
    """
    from collections import deque

    key_to_order: Dict[str, int] = {}
    current_order = 0

    keys = set()
    for key, upstreams in key_to_upstream_node.items():
        keys.add(key)
        for upstream in upstreams:
            keys.add(upstream.id)

    in_degree = {key: 0 for key in keys}
    # Build key to downstream graph.
    graph: Dict[str, List[str]] = {key: [] for key in keys}
    for key in key_to_upstream_node:
        for node in key_to_upstream_node[key]:
            graph[node.id].append(key)
            in_degree[key] += 1

    # Find all nodes with in-degree 0.
    queue = deque([key for key, degree in in_degree.items() if degree == 0])
    while queue:
        current_key: str = queue.popleft()
        key_to_order[current_key] = current_order
        current_order += 1

        for adjacent in graph[current_key]:
            # for each adjacent node, remove the edge from the graph and update the
            # in-degree
            in_degree[adjacent] -= 1
            if in_degree[adjacent] == 0:
                queue.append(adjacent)

    if current_order != len(keys):
        raise ValueError("Graph has at least one cycle")

    return key_to_order


def fill_flow_panel(flow_panel: FlowPanel):
    """Fill the flow panel with the latest metadata.

    Args:
        flow_panel (FlowPanel): The flow panel to fill.
    """
    if not flow_panel.flow_data:
        return
    for node in flow_panel.flow_data.nodes:
        try:
            parameters_map = {}
            if node.data.is_operator:
                data = cast(ViewMetadata, node.data)
                key = data.get_operator_key()
                operator_cls: Type[DAGNode] = _get_operator_class(key)
                metadata = operator_cls.metadata
                if not metadata:
                    raise ValueError("Metadata is not set.")
                input_parameters = {p.name: p for p in metadata.inputs}
                output_parameters = {p.name: p for p in metadata.outputs}
                for i in node.data.inputs:
                    if i.name in input_parameters:
                        new_param = input_parameters[i.name]
                        i.label = new_param.label
                        i.description = new_param.description
                for i in node.data.outputs:
                    if i.name in output_parameters:
                        new_param = output_parameters[i.name]
                        i.label = new_param.label
                        i.description = new_param.description
            else:
                data = cast(ResourceMetadata, node.data)
                key = data.get_origin_id()
                metadata = _get_resource_class(key).metadata

            for param in metadata.parameters:
                parameters_map[param.name] = param

            # Update the latest metadata.
            node.data.label = metadata.label
            node.data.description = metadata.description
            node.data.category = metadata.category
            node.data.tags = metadata.tags
            node.data.icon = metadata.icon
            node.data.documentation_url = metadata.documentation_url

            for param in node.data.parameters:
                if param.name in parameters_map:
                    new_param = parameters_map[param.name]
                    param.label = new_param.label
                    param.description = new_param.description
                    param.options = new_param.get_dict_options()  # type: ignore
                    param.default = new_param.default
                    param.placeholder = new_param.placeholder

        except (FlowException, ValueError) as e:
            logger.warning(f"Unable to fill the flow panel: {e}")<|MERGE_RESOLUTION|>--- conflicted
+++ resolved
@@ -173,10 +173,7 @@
         description="The key of the variable to create",
         examples=["dbgpt.model.openai.api_key"],
     )
-<<<<<<< HEAD
-=======
-
->>>>>>> 9502251c
+
     label: str = Field(
         ...,
         description="The label of the variable to create",
