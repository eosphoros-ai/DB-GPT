"""The mixin of DAGs."""

import abc
import dataclasses
import inspect
from abc import ABC
from datetime import date, datetime
from enum import Enum
from typing import Any, Dict, List, Literal, Optional, Type, TypeVar, Union, cast

from dbgpt._private.pydantic import (
    BaseModel,
    Field,
    ValidationError,
    model_to_dict,
    model_validator,
)
<<<<<<< HEAD
=======
from dbgpt.component import SystemApp
>>>>>>> a00a9d5b
from dbgpt.core.awel.util.parameter_util import (
    BaseDynamicOptions,
    OptionValue,
    RefreshOptionRequest,
)
from dbgpt.core.interface.serialization import Serializable
from dbgpt.util.executor_utils import DefaultExecutorFactory, blocking_func_to_async

from .exceptions import FlowMetadataException, FlowParameterMetadataException
from .ui import UIComponent

_TYPE_REGISTRY: Dict[str, Type] = {}


_ALLOWED_TYPES: Dict[str, Type] = {
    "str": str,
    "int": int,
}

_BASIC_TYPES = [str, int, float, bool, dict, list, set]

T = TypeVar("T", bound="ViewMixin")
TM = TypeVar("TM", bound="TypeMetadata")


def _get_type_name(type_: Type[Any]) -> str:
    """Get the type name of the type.

    Register the type if the type is not registered.

    Args:
        type_ (Type[Any]): The type.

    Returns:
        str: The type na
    """
    type_name = f"{type_.__module__}.{type_.__qualname__}"

    if type_name not in _TYPE_REGISTRY:
        _TYPE_REGISTRY[type_name] = type_

    return type_name


def _register_alias_types(type_: Type[Any], alias_ids: Optional[List[str]] = None):
    if alias_ids:
        for alias_id in alias_ids:
            if alias_id not in _TYPE_REGISTRY:
                _TYPE_REGISTRY[alias_id] = type_


def _get_type_cls(type_name: str) -> Type[Any]:
    """Get the type class by the type name.

    Args:
        type_name (str): The type name.

    Returns:
        Type[Any]: The type class.

    Raises:
        ValueError: If the type is not registered.
    """
    from .compat import get_new_class_name

    new_cls = get_new_class_name(type_name)
    if type_name in _TYPE_REGISTRY:
        return _TYPE_REGISTRY[type_name]
    elif new_cls and new_cls in _TYPE_REGISTRY:
        return _TYPE_REGISTRY[new_cls]
    else:
        raise ValueError(f"Type {type_name} not registered.")


# Register the basic types.
for t in _BASIC_TYPES:
    _get_type_name(t)


class _MISSING_TYPE:
    pass


_MISSING_VALUE = _MISSING_TYPE()


def _serialize_complex_obj(obj: Any) -> Any:
    if isinstance(obj, Serializable):
        return obj.to_dict()
    elif dataclasses.is_dataclass(obj):
        return dataclasses.asdict(obj)
    elif isinstance(obj, Enum):
        return obj.value
    elif isinstance(obj, (datetime, date)):
        return obj.isoformat()
    else:
        return obj


def _serialize_recursive(data: Any) -> Any:
    if isinstance(data, dict):
        return {key: _serialize_complex_obj(value) for key, value in data.items()}
    elif isinstance(data, list):
        return [_serialize_complex_obj(item) for item in data]
    else:
        return _serialize_complex_obj(data)


class _CategoryDetail:
    """The detail of the category."""

    def __init__(self, label: str, description: str):
        """Init the category detail."""
        self.label = label
        self.description = description


_OPERATOR_CATEGORY_DETAIL = {
    "trigger": _CategoryDetail("Trigger", "Trigger your AWEL flow"),
    "sender": _CategoryDetail("Sender", "Send the data to the target"),
    "llm": _CategoryDetail("LLM", "Invoke LLM model"),
    "conversion": _CategoryDetail("Conversion", "Handle the conversion"),
    "output_parser": _CategoryDetail("Output Parser", "Parse the output of LLM model"),
    "common": _CategoryDetail("Common", "The common operator"),
    "agent": _CategoryDetail("Agent", "The agent operator"),
    "rag": _CategoryDetail("RAG", "The RAG operator"),
    "experimental": _CategoryDetail("EXPERIMENTAL", "EXPERIMENTAL operator"),
    "example": _CategoryDetail("Example", "Example operator"),
}


class OperatorCategory(str, Enum):
    """The category of the operator."""

    TRIGGER = "trigger"
    SENDER = "sender"
    LLM = "llm"
    CONVERSION = "conversion"
    OUTPUT_PARSER = "output_parser"
    COMMON = "common"
    AGENT = "agent"
    RAG = "rag"
    EXPERIMENTAL = "experimental"
    EXAMPLE = "example"

    def label(self) -> str:
        """Get the label of the category."""
        return _OPERATOR_CATEGORY_DETAIL[self.value].label

    def description(self) -> str:
        """Get the description of the category."""
        return _OPERATOR_CATEGORY_DETAIL[self.value].description

    @classmethod
    def value_of(cls, value: str) -> "OperatorCategory":
        """Get the category by the value."""
        for category in cls:
            if category.value == value:
                return category
        raise ValueError(f"Can't find the category for value {value}")


class OperatorType(str, Enum):
    """The type of the operator."""

    MAP = "map"
    REDUCE = "reduce"
    JOIN = "join"
    BRANCH = "branch"
    INPUT = "input"
    STREAMIFY = "streamify"
    UN_STREAMIFY = "un_streamify"
    TRANSFORM_STREAM = "transform_stream"


_RESOURCE_CATEGORY_DETAIL = {
    "http_body": _CategoryDetail("HTTP Body", "The HTTP body"),
    "llm_client": _CategoryDetail("LLM Client", "The LLM client"),
    "storage": _CategoryDetail("Storage", "The storage resource"),
    "serializer": _CategoryDetail("Serializer", "The serializer resource"),
    "common": _CategoryDetail("Common", "The common resource"),
    "prompt": _CategoryDetail("Prompt", "The prompt resource"),
    "agent": _CategoryDetail("Agent", "The agent resource"),
    "embeddings": _CategoryDetail("Embeddings", "The embeddings resource"),
    "rag": _CategoryDetail("RAG", "The  resource"),
    "vector_store": _CategoryDetail("Vector Store", "The vector store resource"),
    "example": _CategoryDetail("Example", "The example resource"),
}


class ResourceCategory(str, Enum):
    """The category of the resource."""

    HTTP_BODY = "http_body"
    LLM_CLIENT = "llm_client"
    STORAGE = "storage"
    SERIALIZER = "serializer"
    COMMON = "common"
    PROMPT = "prompt"
    AGENT = "agent"
    EMBEDDINGS = "embeddings"
    RAG = "rag"
    VECTOR_STORE = "vector_store"
    EXAMPLE = "example"

    def label(self) -> str:
        """Get the label of the category."""
        return _RESOURCE_CATEGORY_DETAIL[self.value].label

    def description(self) -> str:
        """Get the description of the category."""
        return _RESOURCE_CATEGORY_DETAIL[self.value].description

    @classmethod
    def value_of(cls, value: str) -> "ResourceCategory":
        """Get the category by the value."""
        for category in cls:
            if category.value == value:
                return category
        raise ValueError(f"Can't find the category for value {value}")


class ResourceType(str, Enum):
    """The type of the resource."""

    INSTANCE = "instance"
    CLASS = "class"


class ParameterType(str, Enum):
    """The type of the parameter."""

    STRING = "str"
    INT = "int"
    FLOAT = "float"
    BOOL = "bool"
    DICT = "dict"
    LIST = "list"


class ParameterCategory(str, Enum):
    """The category of the parameter."""

    COMMON = "common"
    RESOURCER = "resource"

    @classmethod
    def values(cls) -> List[str]:
        """Get the values of the category."""
        return [category.value for category in cls]

    @classmethod
    def get_category(cls, value: Type[Any]) -> "ParameterCategory":
        """Get the category of the value.

        Args:
            value (Any): The value.

        Returns:
            ParameterCategory: The category of the value.
        """
        if value in _BASIC_TYPES:
            return cls.COMMON
        else:
            return cls.RESOURCER


DefaultParameterType = Union[str, int, float, bool, None]


class TypeMetadata(BaseModel):
    """The metadata of the type."""

    type_name: str = Field(
        ..., description="The type short name of the parameter", examples=["str", "int"]
    )

    type_cls: str = Field(
        ...,
        description="The type class of the parameter",
        examples=["builtins.str", "builtins.int"],
    )

    def new(self: TM) -> TM:
        """Copy the metadata."""
        return self.__class__(**self.model_dump(exclude_defaults=True))


class Parameter(TypeMetadata, Serializable):
    """Parameter for build operator."""

    label: str = Field(
        ..., description="The label to display in UI", examples=["OpenAI API Key"]
    )
    name: str = Field(
        ..., description="The name of the parameter", examples=["apk_key"]
    )
    is_list: bool = Field(
        default=False,
        description="Whether current parameter is list",
        examples=[True, False],
    )
    category: str = Field(
        ...,
        description="The category of the parameter",
        examples=["common", "resource"],
    )
    # resource_category: Optional[str] = Field(
    #     default=None,
    #     description="The category of the resource, just for resource type",
    #     examples=["llm_client", "common"],
    # )
    resource_type: ResourceType = Field(
        default=ResourceType.INSTANCE,
        description="The type of the resource, just for resource type",
        examples=["instance", "class"],
    )
    optional: bool = Field(
        ..., description="Whether the parameter is optional", examples=[True, False]
    )
    default: Optional[DefaultParameterType] = Field(
        None, description="The default value of the parameter"
    )
    placeholder: Optional[DefaultParameterType] = Field(
        None, description="The placeholder of the parameter"
    )
    description: Optional[str] = Field(
        None, description="The description of the parameter"
    )
    options: Optional[Union[BaseDynamicOptions, List[OptionValue]]] = Field(
        None, description="The options of the parameter"
    )
    value: Optional[Any] = Field(
        None, description="The value of the parameter(Saved in the dag file)"
    )
    alias: Optional[List[str]] = Field(
        None, description="The alias of the parameter(Compatible with old version)"
    )
    ui: Optional[UIComponent] = Field(
        None, description="The UI component of the parameter"
    )

    @model_validator(mode="before")
    @classmethod
    def pre_fill(cls, values: Dict[str, Any]) -> Dict[str, Any]:
        """Pre fill the metadata.

        Transform the value to the real type.
        """
        if not isinstance(values, dict):
            return values
        type_cls = values.get("type_cls")
        to_handle_values = {
            "value": values.get("value"),
            "default": values.get("default"),
        }
        if type_cls:
            for k, v in to_handle_values.items():
                if v:
                    handled_v = cls._covert_to_real_type(type_cls, v)
                    values[k] = handled_v
        return values

    @classmethod
    def _covert_to_real_type(cls, type_cls: str, v: Any) -> Any:
        if type_cls and v is not None:
            typed_value: Any = v
            try:
                # Try to convert the value to the type.
                if type_cls == "builtins.str":
                    typed_value = str(v)
                elif type_cls == "builtins.int":
                    typed_value = int(v)
                elif type_cls == "builtins.float":
                    typed_value = float(v)
                elif type_cls == "builtins.bool":
                    if str(v).lower() in ["false", "0", "", "no", "off"]:
                        return False
                    typed_value = bool(v)
                return typed_value
            except ValueError:
                raise ValidationError(f"Value '{v}' is not valid for type {type_cls}")
        return v

    def get_typed_value(self) -> Any:
        """Get the typed value.

        Returns:
            Any: The typed value. VariablesPlaceHolder if the value is a variable
                string. Otherwise, the real type value.
        """
        from ...interface.variables import VariablesPlaceHolder, is_variable_string

        is_variables = is_variable_string(self.value) if self.value else False
        if is_variables and self.value is not None and isinstance(self.value, str):
            return VariablesPlaceHolder(self.name, self.value)
        else:
            return self._covert_to_real_type(self.type_cls, self.value)

    def get_typed_default(self) -> Any:
        """Get the typed default."""
        return self._covert_to_real_type(self.type_cls, self.default)

    @classmethod
    def build_from(
        cls,
        label: str,
        name: str,
        type: Type,
        is_list: bool = False,
        optional: bool = False,
        default: Optional[Union[DefaultParameterType, _MISSING_TYPE]] = _MISSING_VALUE,
        placeholder: Optional[DefaultParameterType] = None,
        description: Optional[str] = None,
        options: Optional[Union[BaseDynamicOptions, List[OptionValue]]] = None,
        resource_type: ResourceType = ResourceType.INSTANCE,
        alias: Optional[List[str]] = None,
        ui: Optional[UIComponent] = None,
    ):
        """Build the parameter from the type."""
        type_name = type.__qualname__
        type_cls = _get_type_name(type)
        category = ParameterCategory.get_category(type)
        if optional and default == _MISSING_VALUE:
            raise ValueError(f"Default value is missing for optional parameter {name}.")
        if not optional:
            default = None
        return cls(
            label=label,
            name=name,
            type_name=type_name,
            type_cls=type_cls,
            is_list=is_list,
            category=category.value,
            resource_type=resource_type,
            optional=optional,
            default=default,
            placeholder=placeholder,
            description=description or label,
            options=options,
            alias=alias,
            ui=ui,
        )

    @classmethod
    def build_from_ui(cls, data: Dict) -> "Parameter":
        """Build the parameter from the type.

        Some fields are not trusted, so we need to check the type.

        Args:
            data (Dict): The parameter data.

        Returns:
            Parameter: The parameter.
        """
        type_str = data["type_cls"]
        type_name = data["type_name"]
        # Build and check the type.
        category = ParameterCategory.get_category(_get_type_cls(type_str))
        return cls(
            label=data["label"],
            name=data["name"],
            type_name=type_name,
            type_cls=type_str,
            category=category.value,
            optional=data["optional"],
            default=data["default"],
            description=data["description"],
            options=data["options"],
            value=data["value"],
            ui=data.get("ui"),
        )

    def to_dict(self) -> Dict:
        """Convert current metadata to json dict."""
        dict_value = model_to_dict(self, exclude={"options", "alias", "ui"})
        if not self.options:
            dict_value["options"] = None
        elif isinstance(self.options, BaseDynamicOptions):
            values = self.options.option_values()
            dict_value["options"] = [value.to_dict() for value in values]
        else:
            dict_value["options"] = [value.to_dict() for value in self.options]

        if self.ui:
            dict_value["ui"] = self.ui.to_dict()
        return dict_value

<<<<<<< HEAD
    def refresh(self, request: Optional[RefreshOptionRequest] = None) -> Dict:
=======
    async def refresh(
        self,
        request: Optional[RefreshOptionRequest] = None,
        trigger: Literal["default", "http"] = "default",
        system_app: Optional[SystemApp] = None,
    ) -> Dict:
>>>>>>> a00a9d5b
        """Refresh the options of the parameter.

        Args:
            request (RefreshOptionRequest): The request to refresh the options.
<<<<<<< HEAD
=======
            trigger (Literal["default", "http"], optional): The trigger type.
                Defaults to "default".
            system_app (Optional[SystemApp], optional): The system app.
>>>>>>> a00a9d5b

        Returns:
            Dict: The response.
        """
        dict_value = self.to_dict()
        if not self.options:
            dict_value["options"] = None
        elif isinstance(self.options, BaseDynamicOptions):
<<<<<<< HEAD
            values = self.options.refresh(request)
=======
            values = self.options.refresh(request, trigger, system_app)
>>>>>>> a00a9d5b
            dict_value["options"] = [value.to_dict() for value in values]
        else:
            dict_value["options"] = [value.to_dict() for value in self.options]
        return dict_value

    def get_dict_options(self) -> Optional[List[Dict]]:
        """Get the options of the parameter."""
        if not self.options:
            return None
        elif isinstance(self.options, BaseDynamicOptions):
            values = self.options.option_values()
            return [value.to_dict() for value in values]
        else:
            return [value.to_dict() for value in self.options]

    def to_runnable_parameter(
        self,
        view_value: Any,
        resources: Optional[Dict[str, "ResourceMetadata"]] = None,
        key_to_resource_instance: Optional[Dict[str, Any]] = None,
    ) -> Dict:
        """Convert the parameter to runnable parameter.

        Args:
            view_value (Any): The value from UI.
            resources (Optional[Dict[str, "ResourceMetadata"]], optional):
                The resources. Defaults to None.
            key_to_resource_instance (Optional[Dict[str, Any]], optional):

        Returns:
            Dict: The runnable parameter.
        """
        if (
            view_value is not None
            and self.category == ParameterCategory.RESOURCER
            and resources
            and key_to_resource_instance
        ):
            # Resource type can have multiple parameters.
            resource_id = view_value
            resource_metadata = resources[resource_id]
            # Check the type.
            resource_type = _get_type_cls(resource_metadata.type_cls)
            if self.resource_type == ResourceType.CLASS:
                # Just require the type, not an instance.
                value: Any = resource_type
            else:
                if resource_id not in key_to_resource_instance:
                    raise FlowParameterMetadataException(
                        f"The dependency resource {resource_id} not found."
                    )
                resource_inst = key_to_resource_instance[resource_id]
                value = resource_inst
                if value is not None and not isinstance(value, resource_type):
                    raise FlowParameterMetadataException(
                        f"Resource {resource_id} is not an instance of {resource_type}"
                    )
        else:
            value = self.get_typed_default()
            if self.value is not None:
                value = self.value
            if view_value is not None:
                value = view_value
        return {self.name: value}


class BaseResource(Serializable, BaseModel):
    """The base resource."""

    label: str = Field(
        ...,
        description="The label to display in UI",
        examples=["LLM Operator", "OpenAI LLM Client"],
    )
    name: str = Field(
        ...,
        description="The name of the operator",
        examples=["llm_operator", "openai_llm_client"],
    )
    description: str = Field(
        ...,
        description="The description of the field",
        examples=["The LLM operator.", "OpenAI LLM Client"],
    )

    def to_dict(self) -> Dict:
        """Convert current metadata to json dict."""
        return model_to_dict(self)


class Resource(BaseResource, TypeMetadata):
    """The resource of the operator."""

    pass


class IOFiledType(str, Enum):
    """The type of the input or output field."""

    STRING = "str"
    INT = "int"
    FLOAT = "float"
    BOOL = "bool"
    DICT = "dict"
    LIST = "list"


class IOField(Resource):
    """The input or output field of the operator."""

    is_list: bool = Field(
        default=False,
        description="Whether current field is list",
        examples=[True, False],
    )

    @classmethod
    def build_from(
        cls,
        label: str,
        name: str,
        type: Type,
        description: Optional[str] = None,
        is_list: bool = False,
    ):
        """Build the resource from the type."""
        type_name = type.__qualname__
        type_cls = _get_type_name(type)
        return cls(
            label=label,
            name=name,
            type_name=type_name,
            type_cls=type_cls,
            is_list=is_list,
            description=description or label,
        )


class BaseMetadata(BaseResource):
    """The base metadata."""

    category: Union[OperatorCategory, ResourceCategory] = Field(
        ...,
        description="The category of the operator",
        examples=[OperatorCategory.LLM.value, ResourceCategory.LLM_CLIENT.value],
    )
    category_label: str = Field(
        ...,
        description="The category label of the metadata(Just for UI)",
        examples=["LLM", "Resource"],
    )

    flow_type: Optional[str] = Field(
        ..., description="The flow type", examples=["operator", "resource"]
    )
    icon: Optional[str] = Field(
        default=None,
        description="The icon of the operator or resource",
        examples=["public/awel/icons/llm.svg"],
    )
    documentation_url: Optional[str] = Field(
        default=None,
        description="The documentation url of the operator or resource",
        examples=["https://docs.dbgpt.site/docs/awel"],
    )

    id: str = Field(
        description="The id of the operator or resource",
        examples=[
            "operator_llm_operator___$$___llm___$$___v1",
            "resource_dbgpt.model.proxy.llms.chatgpt.OpenAILLMClient",
        ],
    )

    tags: Optional[Dict[str, str]] = Field(
        default=None,
        description="The tags of the operator",
        examples=[{"order": "higher-order"}, {"order": "first-order"}],
    )

    parameters: List[Parameter] = Field(
        ..., description="The parameters of the operator or resource"
    )

    @property
    def is_operator(self) -> bool:
        """Whether the metadata is for operator."""
        return self.flow_type == "operator"

    def get_runnable_parameters(
        self,
        view_parameters: Optional[List[Parameter]],
        resources: Optional[Dict[str, "ResourceMetadata"]] = None,
        key_to_resource_instance: Optional[Dict[str, Any]] = None,
    ) -> Dict:
        """Get the runnable parameters.

        Args:
            view_parameters (Optional[List[Parameter]]):
                The parameters from UI.
            resources (Optional[Dict[str, "ResourceMetadata"]], optional):
                The resources. Defaults to None.
            key_to_resource_instance (Optional[Dict[str, Any]], optional):

        Returns:
            Dict: The runnable parameters.
        """
        runnable_parameters: Dict[str, Any] = {}
        if not self.parameters or not view_parameters:
            return runnable_parameters
        view_required_parameters = {
            parameter.name: parameter
            for parameter in view_parameters
            if not parameter.optional
        }
        current_required_parameters = {
            parameter.name: parameter
            for parameter in self.parameters
            if not parameter.optional
        }
        current_parameters = {}
        current_aliases_parameters = {}
        for parameter in self.parameters:
            current_parameters[parameter.name] = parameter
            if parameter.alias:
                for alias in parameter.alias:
                    if alias in current_aliases_parameters:
                        raise FlowMetadataException(
                            f"Alias {alias} already exists in the metadata."
                        )
                    current_aliases_parameters[alias] = parameter

        if len(view_required_parameters) < len(current_required_parameters):
            # TODO, skip the optional parameters.
            raise FlowParameterMetadataException(
                f"Parameters count not match(current key: {self.id}). "
                f"Expected {len(current_required_parameters)}, "
                f"but got {len(view_required_parameters)} from JSON metadata."
                f"Required parameters: {current_required_parameters.keys()}, "
                f"but got {view_required_parameters.keys()}."
            )
        for view_param in view_parameters:
            view_param_key = view_param.name
            if view_param_key in current_parameters:
                current_parameter = current_parameters[view_param_key]
            elif view_param_key in current_aliases_parameters:
                current_parameter = current_aliases_parameters[view_param_key]
            else:
                raise FlowParameterMetadataException(
                    f"Parameter {view_param_key} not in the metadata."
                )
            runnable_parameters.update(
                current_parameter.to_runnable_parameter(
                    view_param.get_typed_value(), resources, key_to_resource_instance
                )
            )
        return runnable_parameters

    @model_validator(mode="before")
    @classmethod
    def base_pre_fill(cls, values: Dict[str, Any]) -> Dict[str, Any]:
        """Pre fill the metadata."""
        if not isinstance(values, dict):
            return values
        if "category_label" not in values:
            category = values["category"]
            if isinstance(category, str):
                if issubclass(cls, ResourceMetadata):
                    category = ResourceCategory.value_of(category)
                else:
                    category = OperatorCategory.value_of(category)
            values["category_label"] = category.label()
        return values

    def get_origin_id(self) -> str:
        """Get the origin id."""
        split_ids = self.id.split("_")
        return "_".join(split_ids[:-1])

    def to_dict(self) -> Dict:
        """Convert current metadata to json dict."""
        dict_value = model_to_dict(self, exclude={"parameters"})
        dict_value["parameters"] = [
            parameter.to_dict() for parameter in self.parameters
        ]
        return dict_value

<<<<<<< HEAD
    def refresh(self, request: List[RefreshOptionRequest]) -> Dict:
        """Refresh the metadata."""
=======
    async def refresh(
        self,
        request: List[RefreshOptionRequest],
        trigger: Literal["default", "http"] = "default",
        system_app: Optional[SystemApp] = None,
    ) -> Dict:
        """Refresh the metadata.

        Args:
            request (List[RefreshOptionRequest]): The refresh request
            trigger (Literal["default", "http"]): The trigger type, how to trigger
                the refresh
            system_app (Optional[SystemApp]): The system app
        """
        executor = DefaultExecutorFactory.get_instance(system_app).create()

>>>>>>> a00a9d5b
        name_to_request = {req.name: req for req in request}
        parameter_requests = {
            parameter.name: name_to_request.get(parameter.name)
            for parameter in self.parameters
        }
<<<<<<< HEAD
        dict_value = self.to_dict()
        dict_value["parameters"] = [
            parameter.refresh(parameter_requests.get(parameter.name))
            for parameter in self.parameters
        ]
=======
        dict_value = model_to_dict(self, exclude={"parameters"})
        parameters = []
        for parameter in self.parameters:
            parameter_dict = parameter.to_dict()
            parameter_request = parameter_requests.get(parameter.name)
            if not parameter.options:
                options = None
            elif isinstance(parameter.options, BaseDynamicOptions):
                options_obj = parameter.options
                if options_obj.support_async(system_app, parameter_request):
                    values = await options_obj.async_refresh(
                        parameter_request, trigger, system_app
                    )
                else:
                    values = await blocking_func_to_async(
                        executor,
                        options_obj.refresh,
                        parameter_request,
                        trigger,
                        system_app,
                    )
                options = [value.to_dict() for value in values]
            else:
                options = [value.to_dict() for value in self.options]
            parameter_dict["options"] = options
            parameters.append(parameter_dict)

        dict_value["parameters"] = parameters

>>>>>>> a00a9d5b
        return dict_value


class ResourceMetadata(BaseMetadata, TypeMetadata):
    """The metadata of the resource."""

    resource_type: ResourceType = Field(
        default=ResourceType.INSTANCE,
        description="The type of the resource",
        examples=["instance", "class"],
    )

    parent_cls: List[str] = Field(
        default_factory=list,
        description="The parent class of the resource",
        examples=[
            "dbgpt.core.interface.llm.LLMClient",
            "resource_dbgpt.model.proxy.llms.chatgpt.OpenAILLMClient",
        ],
    )

    @model_validator(mode="before")
    @classmethod
    def pre_fill(cls, values: Dict[str, Any]) -> Dict[str, Any]:
        """Pre fill the metadata."""
        if not isinstance(values, dict):
            return values
        if "flow_type" not in values:
            values["flow_type"] = "resource"
        if "id" not in values:
            values["id"] = values["flow_type"] + "_" + values["type_cls"]
        return values

    def new_alias(self, alias: Optional[List[str]] = None) -> List[str]:
        """Get the new alias id."""
        if not alias:
            return []
        return [f"{self.flow_type}_{a}" for a in alias]


def register_resource(
    label: str,
    name: Optional[str] = None,
    category: ResourceCategory = ResourceCategory.COMMON,
    parameters: Optional[List[Parameter]] = None,
    description: Optional[str] = None,
    resource_type: ResourceType = ResourceType.INSTANCE,
    alias: Optional[List[str]] = None,
    **kwargs,
):
    """Register the resource.

    Args:
        label (str): The label of the resource.
        name (Optional[str], optional): The name of the resource. Defaults to None.
        category (str, optional): The category of the resource. Defaults to "common".
        parameters (Optional[List[Parameter]], optional): The parameters of the
            resource. Defaults to None.
        description (Optional[str], optional): The description of the resource.
            Defaults to None.
        resource_type (ResourceType, optional): The type of the resource.
        alias (Optional[List[str]], optional): The alias of the resource. Defaults to
            None. For compatibility, we can use the alias to register the resource.

    """
    if resource_type == ResourceType.CLASS and parameters:
        raise ValueError("Class resource can't have parameters.")

    def decorator(cls):
        """Wrap the class."""
        resource_description = description or cls.__doc__
        # Register the type
        type_name = cls.__qualname__
        type_cls = _get_type_name(cls)
        mro = inspect.getmro(cls)
        parent_cls = [
            _get_type_name(parent_cls)
            for parent_cls in mro
            if parent_cls != object and parent_cls != abc.ABC
        ]

        resource_metadata = ResourceMetadata(
            label=label,
            name=name or type_name,
            category=category,
            description=resource_description or label,
            type_name=type_name,
            type_cls=type_cls,
            parameters=parameters or [],
            parent_cls=parent_cls,
            resource_type=resource_type,
            **kwargs,
        )
        alias_ids = resource_metadata.new_alias(alias)
        _register_alias_types(cls, alias_ids)
        _register_resource(cls, resource_metadata, alias_ids)
        # Attach the metadata to the class
        cls._resource_metadata = resource_metadata
        return cls

    return decorator


class ViewMetadata(BaseMetadata):
    """The metadata of the operator.

    We use this metadata to build the operator in UI and view the operator in UI.
    """

    operator_type: OperatorType = Field(
        default=OperatorType.MAP,
        description="The type of the operator",
        examples=["map", "reduce"],
    )
    inputs: List[IOField] = Field(..., description="The inputs of the operator")
    outputs: List[IOField] = Field(..., description="The outputs of the operator")
    version: str = Field(
        default="v1", description="The version of the operator", examples=["v1", "v2"]
    )

    type_name: Optional[str] = Field(
        default=None,
        description="The type short name of the operator",
        examples=["LLMOperator"],
    )

    type_cls: Optional[str] = Field(
        default=None,
        description="The type class of the operator",
        examples=["dbgpt.model.operators.LLMOperator"],
    )

    @model_validator(mode="before")
    @classmethod
    def pre_fill(cls, values: Dict[str, Any]) -> Dict[str, Any]:
        """Pre fill the metadata."""
        if not isinstance(values, dict):
            return values
        if "flow_type" not in values:
            values["flow_type"] = "operator"
        if "id" not in values:
            key = cls.get_key(
                values["name"], values["category"], values.get("version", "v1")
            )
            values["id"] = values["flow_type"] + "_" + key
        inputs = values.get("inputs")
        outputs = values.get("outputs")
        if inputs:
            new_inputs = []
            for field in inputs:
                if isinstance(field, dict):
                    new_inputs.append(IOField(**field))
                elif isinstance(field, IOField):
                    new_inputs.append(field)
                else:
                    raise ValueError("Inputs should be IOField.")

            values["inputs"] = new_inputs
        if outputs:
            new_outputs = []
            for field in outputs:
                if isinstance(field, dict):
                    new_outputs.append(IOField(**field))
                elif isinstance(field, IOField):
                    new_outputs.append(field)
                else:
                    raise ValueError("Outputs should be IOField.")
            values["outputs"] = new_outputs
        return values

    def get_operator_key(self) -> str:
        """Get the operator key."""
        if not self.flow_type:
            raise ValueError("Flow type can't be empty")

        return (
            self.flow_type + "_" + self.get_key(self.name, self.category, self.version)
        )

    @staticmethod
    def get_key(
        name: str,
        category: Union[str, ResourceCategory, OperatorCategory],
        version: str,
    ) -> str:
        """Get the operator id."""
        split_str = "___$$___"
        if isinstance(category, (ResourceCategory, OperatorCategory)):
            category = category.value
        return f"{name}{split_str}{category}{split_str}{version}"


class ViewMixin(ABC):
    """The mixin of the operator."""

    metadata: Optional[ViewMetadata] = None

    def get_view_metadata(self) -> Optional[ViewMetadata]:
        """Get the view metadata.

        Returns:
            Optional[ViewMetadata]: The view metadata.
        """
        return self.metadata

    @classmethod
    def after_define(cls):
        """After define the operator, register the operator."""
        _register_operator(cls)

    def to_dict(self) -> Dict:
        """Convert current metadata to json.

        Show the metadata in UI.

        Returns:
            Dict: The metadata dict.

        Raises:
            ValueError: If the metadata is not set.
        """
        metadata = self.get_view_metadata()
        if not metadata:
            raise ValueError("Metadata is not set.")
        metadata_dict = metadata.to_dict()
        return metadata_dict

    @classmethod
    def build_from(
        cls: Type[T],
        view_metadata: ViewMetadata,
        key_to_resource: Optional[Dict[str, "ResourceMetadata"]] = None,
    ) -> T:
        """Build the operator from the metadata."""
        operator_key = view_metadata.get_operator_key()
        operator_cls: Type[T] = _get_operator_class(operator_key)
        metadata = operator_cls.metadata
        if not metadata:
            raise ValueError("Metadata is not set.")
        runnable_params = metadata.get_runnable_parameters(
            view_metadata.parameters, key_to_resource
        )
        operator_task: T = operator_cls(**runnable_params)
        return operator_task


@dataclasses.dataclass
class _RegistryItem:
    """The registry item."""

    key: str
    cls: Type
    metadata: Union[ViewMetadata, ResourceMetadata]


class FlowRegistry:
    """The registry of the operator and resource."""

    def __init__(self):
        """Init the registry."""
        self._registry: Dict[str, _RegistryItem] = {}

    def register_flow(
        self,
        view_cls: Type,
        metadata: Union[ViewMetadata, ResourceMetadata],
        alias_ids: Optional[List[str]] = None,
    ):
        """Register the operator."""
        key = metadata.id
        self._registry[key] = _RegistryItem(key=key, cls=view_cls, metadata=metadata)
        if alias_ids:
            for alias_id in alias_ids:
                self._registry[alias_id] = _RegistryItem(
                    key=alias_id, cls=view_cls, metadata=metadata
                )

    def get_registry_item(self, key: str) -> Optional[_RegistryItem]:
        """Get the registry item by the key."""
        return self._registry.get(key)

    def metadata_list(
        self,
        tags: Optional[Dict[str, str]] = None,
        user_name: Optional[str] = None,
        sys_code: Optional[str] = None,
    ) -> List[Dict]:
        """Get the metadata list.

        TODO: Support the user and system code filter.

        Args:
            tags (Optional[Dict[str, str]], optional): The tags. Defaults to None.
            user_name (Optional[str], optional): The user name. Defaults to None.
            sys_code (Optional[str], optional): The system code. Defaults to None.

        Returns:
            List[Dict]: The metadata list.
        """
        if not tags:
            return [item.metadata.to_dict() for item in self._registry.values()]
        else:
            results = []
            for item in self._registry.values():
                node_tags = item.metadata.tags
                is_match = True
                if not node_tags or not isinstance(node_tags, dict):
                    continue
                for k, v in tags.items():
                    if node_tags.get(k) != v:
                        is_match = False
                        break
                if is_match:
                    results.append(item.metadata.to_dict())
            return results

    async def refresh(
        self,
        key: str,
        is_operator: bool,
        request: List[RefreshOptionRequest],
        trigger: Literal["default", "http"] = "default",
        system_app: Optional[SystemApp] = None,
    ) -> Dict:
        """Refresh the metadata."""
        if is_operator:
            return await _get_operator_class(key).metadata.refresh(  # type: ignore
                request, trigger, system_app
            )
        else:
            return await _get_resource_class(key).metadata.refresh(
                request, trigger, system_app
            )

    def refresh(
        self, key: str, is_operator: bool, request: List[RefreshOptionRequest]
    ) -> Dict:
        """Refresh the metadata."""
        if is_operator:
            return _get_operator_class(key).metadata.refresh(request)  # type: ignore
        else:
            return _get_resource_class(key).metadata.refresh(request)


_OPERATOR_REGISTRY: FlowRegistry = FlowRegistry()


def _get_operator_class(type_key: str) -> Type[T]:
    """Get the operator class by the type name."""
    item = _OPERATOR_REGISTRY.get_registry_item(type_key)
    if not item:
        raise FlowMetadataException(f"Operator {type_key} not registered.")
    cls = item.cls
    if not issubclass(cls, ViewMixin):
        raise ValueError(f"Operator {type_key} is not a ViewMixin.")
    return cast(Type[T], cls)


def _register_operator(view_cls: Optional[Type[T]]):
    """Register the operator."""
    if not view_cls or not view_cls.metadata:
        return
    metadata = view_cls.metadata
    metadata.type_name = view_cls.__qualname__
    metadata.type_cls = _get_type_name(view_cls)
    _OPERATOR_REGISTRY.register_flow(view_cls, metadata)


def _get_resource_class(type_key: str) -> _RegistryItem:
    """Get the operator class by the type name."""
    item = _OPERATOR_REGISTRY.get_registry_item(type_key)
    if not item:
        raise FlowMetadataException(f"Resource {type_key} not registered.")
    if not isinstance(item.metadata, ResourceMetadata):
        raise ValueError(f"Resource {type_key} is not a ResourceMetadata.")
    return item


def _register_resource(
    cls: Type,
    resource_metadata: ResourceMetadata,
    alias_ids: Optional[List[str]] = None,
):
    """Register the operator."""
    _OPERATOR_REGISTRY.register_flow(cls, resource_metadata, alias_ids)<|MERGE_RESOLUTION|>--- conflicted
+++ resolved
@@ -15,10 +15,7 @@
     model_to_dict,
     model_validator,
 )
-<<<<<<< HEAD
-=======
 from dbgpt.component import SystemApp
->>>>>>> a00a9d5b
 from dbgpt.core.awel.util.parameter_util import (
     BaseDynamicOptions,
     OptionValue,
@@ -508,26 +505,19 @@
             dict_value["ui"] = self.ui.to_dict()
         return dict_value
 
-<<<<<<< HEAD
-    def refresh(self, request: Optional[RefreshOptionRequest] = None) -> Dict:
-=======
     async def refresh(
         self,
         request: Optional[RefreshOptionRequest] = None,
         trigger: Literal["default", "http"] = "default",
         system_app: Optional[SystemApp] = None,
     ) -> Dict:
->>>>>>> a00a9d5b
         """Refresh the options of the parameter.
 
         Args:
             request (RefreshOptionRequest): The request to refresh the options.
-<<<<<<< HEAD
-=======
             trigger (Literal["default", "http"], optional): The trigger type.
                 Defaults to "default".
             system_app (Optional[SystemApp], optional): The system app.
->>>>>>> a00a9d5b
 
         Returns:
             Dict: The response.
@@ -536,11 +526,7 @@
         if not self.options:
             dict_value["options"] = None
         elif isinstance(self.options, BaseDynamicOptions):
-<<<<<<< HEAD
-            values = self.options.refresh(request)
-=======
             values = self.options.refresh(request, trigger, system_app)
->>>>>>> a00a9d5b
             dict_value["options"] = [value.to_dict() for value in values]
         else:
             dict_value["options"] = [value.to_dict() for value in self.options]
@@ -828,10 +814,6 @@
         ]
         return dict_value
 
-<<<<<<< HEAD
-    def refresh(self, request: List[RefreshOptionRequest]) -> Dict:
-        """Refresh the metadata."""
-=======
     async def refresh(
         self,
         request: List[RefreshOptionRequest],
@@ -848,19 +830,11 @@
         """
         executor = DefaultExecutorFactory.get_instance(system_app).create()
 
->>>>>>> a00a9d5b
         name_to_request = {req.name: req for req in request}
         parameter_requests = {
             parameter.name: name_to_request.get(parameter.name)
             for parameter in self.parameters
         }
-<<<<<<< HEAD
-        dict_value = self.to_dict()
-        dict_value["parameters"] = [
-            parameter.refresh(parameter_requests.get(parameter.name))
-            for parameter in self.parameters
-        ]
-=======
         dict_value = model_to_dict(self, exclude={"parameters"})
         parameters = []
         for parameter in self.parameters:
@@ -890,7 +864,6 @@
 
         dict_value["parameters"] = parameters
 
->>>>>>> a00a9d5b
         return dict_value
 
 
