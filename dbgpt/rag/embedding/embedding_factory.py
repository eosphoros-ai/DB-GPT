--- conflicted
+++ resolved
@@ -224,8 +224,6 @@
         if embedding_cls:
             raise NotImplementedError
         return self._model
-<<<<<<< HEAD
-=======
 
 
 @register_resource(
@@ -267,5 +265,4 @@
 
     async def aembed_query(self, text: str) -> List[float]:
         """Asynchronous Embed query text."""
-        return await self.embeddings.aembed_query(text)
->>>>>>> 37e7c015
+        return await self.embeddings.aembed_query(text)