"""Module for embedding related classes and functions."""

from .embedding_factory import (  # noqa: F401
    DefaultEmbeddingFactory,
    EmbeddingFactory,
    WrappedEmbeddingFactory,
)
from .embeddings import (  # noqa: F401
    Embeddings,
    HuggingFaceBgeEmbeddings,
    HuggingFaceEmbeddings,
    HuggingFaceInferenceAPIEmbeddings,
    HuggingFaceInstructEmbeddings,
    JinaEmbeddings,
    OllamaEmbeddings,
    OpenAPIEmbeddings,
    TongYiEmbeddings,
)
from .rerank import CrossEncoderRerankEmbeddings, OpenAPIRerankEmbeddings  # noqa: F401

__ALL__ = [
    "Embeddings",
    "HuggingFaceBgeEmbeddings",
    "HuggingFaceEmbeddings",
    "HuggingFaceInferenceAPIEmbeddings",
    "HuggingFaceInstructEmbeddings",
    "JinaEmbeddings",
    "OpenAPIEmbeddings",
    "OllamaEmbeddings",
    "DefaultEmbeddingFactory",
    "EmbeddingFactory",
    "WrappedEmbeddingFactory",
<<<<<<< HEAD
    "TongYiEmbeddings",
=======
    "CrossEncoderRerankEmbeddings",
    "OpenAPIRerankEmbeddings",
>>>>>>> 04af30e3
]<|MERGE_RESOLUTION|>--- conflicted
+++ resolved
@@ -30,10 +30,7 @@
     "DefaultEmbeddingFactory",
     "EmbeddingFactory",
     "WrappedEmbeddingFactory",
-<<<<<<< HEAD
     "TongYiEmbeddings",
-=======
     "CrossEncoderRerankEmbeddings",
     "OpenAPIRerankEmbeddings",
->>>>>>> 04af30e3
 ]