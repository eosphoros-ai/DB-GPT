--- conflicted
+++ resolved
@@ -32,10 +32,7 @@
     "OllamaEmbeddings",
     "OpenAPIEmbeddings",
     "OpenAPIRerankEmbeddings",
-<<<<<<< HEAD
+    "QianFanEmbeddings",
     "TongYiEmbeddings",
     "WrappedEmbeddingFactory",
-=======
-    "QianFanEmbeddings",
->>>>>>> f72db23b
 ]