"""DBSummaryClient class."""

import logging
import traceback

from dbgpt._private.config import Config
from dbgpt.component import SystemApp
from dbgpt.configs.model_config import EMBEDDING_MODEL_CONFIG
from dbgpt.rag.summary.gdbms_db_summary import GdbmsSummary
from dbgpt.rag.summary.rdbms_db_summary import RdbmsSummary

logger = logging.getLogger(__name__)

CFG = Config()


class DBSummaryClient:
    """The client for DBSummary.

    DB Summary client, provide db_summary_embedding(put db profile and table profile
    summary into vector store), get_similar_tables method(get user query related tables
    info)

    Args:
        system_app (SystemApp): Main System Application class that manages the
            lifecycle and registration of components..
    """

    def __init__(self, system_app: SystemApp):
        """Create a new DBSummaryClient."""
        self.system_app = system_app
        from dbgpt.rag.embedding.embedding_factory import EmbeddingFactory

        embedding_factory: EmbeddingFactory = self.system_app.get_component(
            "embedding_factory", component_type=EmbeddingFactory
        )
        self.embeddings = embedding_factory.create(
            model_name=EMBEDDING_MODEL_CONFIG[CFG.EMBEDDING_MODEL]
        )

    def db_summary_embedding(self, dbname, db_type):
        """Put db profile and table profile summary into vector store."""
        db_summary_client = self.create_summary_client(dbname, db_type)

        self.init_db_profile(db_summary_client, dbname)

        logger.info("db summary embedding success")

    def get_db_summary(self, dbname, query, topk):
        """Get user query related tables info."""
        from dbgpt.serve.rag.connector import VectorStoreConnector
        from dbgpt.storage.vector_store.base import VectorStoreConfig

        vector_store_config = VectorStoreConfig(name=dbname + "_profile")
        vector_connector = VectorStoreConnector.from_default(
            CFG.VECTOR_STORE_TYPE,
            embedding_fn=self.embeddings,
            vector_store_config=vector_store_config,
        )
        from dbgpt.rag.retriever.db_schema import DBSchemaRetriever

        retriever = DBSchemaRetriever(
            top_k=topk, index_store=vector_connector.index_client
        )
        table_docs = retriever.retrieve(query)
        ans = [d.content for d in table_docs]
        return ans

    def init_db_summary(self):
        """Initialize db summary profile."""
        db_mange = CFG.local_db_manager
        dbs = db_mange.get_db_list()
        for item in dbs:
            try:
                self.db_summary_embedding(item["db_name"], item["db_type"])
            except Exception as e:
                message = traceback.format_exc()
                logger.warn(
                    f'{item["db_name"]}, {item["db_type"]} summary error!{str(e)}, '
                    f"detail: {message}"
                )

    def init_db_profile(self, db_summary_client, dbname):
        """Initialize db summary profile.

        Args:
        db_summary_client(DBSummaryClient): DB Summary Client
        dbname(str): dbname
        """
        vector_store_name = dbname + "_profile"
        from dbgpt.serve.rag.connector import VectorStoreConnector
        from dbgpt.storage.vector_store.base import VectorStoreConfig

        vector_store_config = VectorStoreConfig(name=vector_store_name)
        vector_connector = VectorStoreConnector.from_default(
            CFG.VECTOR_STORE_TYPE,
            self.embeddings,
            vector_store_config=vector_store_config,
        )
        if not vector_connector.vector_name_exists():
            from dbgpt.rag.assembler.db_schema import DBSchemaAssembler

            db_assembler = DBSchemaAssembler.load_from_connection(
                connector=db_summary_client.db,
<<<<<<< HEAD
                index_store=vector_connector.index_client,
=======
                vector_store_connector=vector_connector,
>>>>>>> e11087aa
            )

            if len(db_assembler.get_chunks()) > 0:
                db_assembler.persist()
        else:
            logger.info(f"Vector store name {vector_store_name} exist")
        logger.info("initialize db summary profile success...")

    def delete_db_profile(self, dbname):
        """Delete db profile."""
        vector_store_name = dbname + "_profile"
        from dbgpt.serve.rag.connector import VectorStoreConnector
        from dbgpt.storage.vector_store.base import VectorStoreConfig

        vector_store_config = VectorStoreConfig(name=vector_store_name)
        vector_connector = VectorStoreConnector.from_default(
            CFG.VECTOR_STORE_TYPE,
            self.embeddings,
            vector_store_config=vector_store_config,
        )
        vector_connector.delete_vector_name(vector_store_name)
        logger.info(f"delete db profile {dbname} success")

    @staticmethod
    def create_summary_client(dbname: str, db_type: str):
        """
        Create a summary client based on the database type.

        Args:
            dbname (str): The name of the database.
            db_type (str): The type of the database.
        """
        if "graph" in db_type:
            return GdbmsSummary(dbname, db_type)
        else:
            return RdbmsSummary(dbname, db_type)<|MERGE_RESOLUTION|>--- conflicted
+++ resolved
@@ -102,11 +102,7 @@
 
             db_assembler = DBSchemaAssembler.load_from_connection(
                 connector=db_summary_client.db,
-<<<<<<< HEAD
                 index_store=vector_connector.index_client,
-=======
-                vector_store_connector=vector_connector,
->>>>>>> e11087aa
             )
 
             if len(db_assembler.get_chunks()) > 0:
