--- conflicted
+++ resolved
@@ -23,12 +23,7 @@
     tokenizerd_query = [jiebaword.upper() for jiebaword in list(jieba.cut(query))  if jiebaword not in stop_words]
     # print('tokenizerd_query',tokenizerd_query)
     tokenized_corpus = [[jiebaword.upper() for jiebaword in list(jieba.cut(doc)) if jiebaword not in stop_words] for doc in corpus]
-<<<<<<< HEAD
-    print('tokenized_corpus',tokenized_corpus)
-    if len(tokenized_corpus)==0:return []
-=======
     # print('tokenized_corpus',tokenized_corpus)
->>>>>>> edadaafd
     bm25 = BM25Okapi(tokenized_corpus)
     doc_scores = bm25.get_scores(tokenizerd_query)
     return score_normalize(doc_scores)
