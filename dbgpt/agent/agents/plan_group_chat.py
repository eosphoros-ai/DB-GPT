import logging
import re
import sys
from dataclasses import dataclass
from typing import Dict, List, Optional, Union

from dbgpt.core.interface.message import ModelMessageRoleType

from ..common.schema import Status
<<<<<<< HEAD
from ..memory.gpts_memory import GptsMemory, GptsPlan
=======
from ..memory.base import GptsPlan
from ..memory.gpts_memory import GptsMemory
>>>>>>> e8861bd8
from .agent import Agent, AgentContext
from .base_agent import ConversableAgent

logger = logging.getLogger(__name__)


@dataclass
class PlanChat:
    """(In preview) A team chat class that contains the following data fields:
    - agents: a list of participating agents.
    - messages: a list of messages in the team chat.
    - max_round: the maximum number of rounds.
    - admin_name: the name of the admin agent if there is one. Default is "Admin".
        KeyBoardInterrupt will make the admin agent take over.
    - func_call_filter: whether to enforce function call filter. Default is True.
        When set to True and when a message is a function call suggestion,
        the next speaker will be chosen from an agent which contains the corresponding function name
        in its `function_map`.
    - speaker_selection_method: the method for selecting the next speaker. Default is "auto".
        Could be any of the following (case insensitive), will raise ValueError if not recognized:
        - "auto": the next speaker is selected automatically by LLM.
        - "manual": the next speaker is selected manually by user input.
        - "random": the next speaker is selected randomly.
        - "round_robin": the next speaker is selected in a round robin fashion, i.e., iterating in the same order as provided in `agents`.
    - allow_repeat_speaker: whether to allow the same speaker to speak consecutively. Default is True.
    """

    agents: List[Agent]
    messages: List[Dict]
    max_round: int = 50
    admin_name: str = "Admin"
    func_call_filter: bool = True
    speaker_selection_method: str = "auto"
    allow_repeat_speaker: bool = True

    _VALID_SPEAKER_SELECTION_METHODS = ["auto", "manual", "random", "round_robin"]

    @property
    def agent_names(self) -> List[str]:
        """Return the names of the agents in the team chat."""
        return [agent.name for agent in self.agents]

    def reset(self):
        """Reset the team chat."""
        self.messages.clear()

    def agent_by_name(self, name: str) -> Agent:
        """Returns the agent with a given name."""
        return self.agents[self.agent_names.index(name)]

    # def select_speaker_msg(self, agents: List[Agent], task_context: str, models: Optional[List[dict]]):
    #     f"""Return the message for selecting the next speaker."""
    #     return f"""You are in a role play game. Read and understand the following tasks and assign the appropriate role to complete them.
    #     Task content: {task_context}
    #     You can fill the following roles: {[agent.name for agent in agents]},
    #     Please answer only the role name, such as: {agents[0].name}"""

    def select_speaker_msg(self, agents: List[Agent]):
        """Return the message for selecting the next speaker."""
        return f"""You are in a role play game. The following roles are available:
    {self._participant_roles(agents)}.
    Read the following conversation.
    Then select the next role from {[agent.name for agent in agents]} to play. The role can be selected repeatedly.Only return the role."""

    async def a_select_speaker(
        self,
        last_speaker: Agent,
        selector: ConversableAgent,
        now_plan_context: str,
        pre_allocated: str = None,
    ):
        """Select the next speaker."""
        if (
            self.speaker_selection_method.lower()
            not in self._VALID_SPEAKER_SELECTION_METHODS
        ):
            raise ValueError(
                f"GroupChat speaker_selection_method is set to '{self.speaker_selection_method}'. "
                f"It should be one of {self._VALID_SPEAKER_SELECTION_METHODS} (case insensitive). "
            )

        agents = self.agents
        n_agents = len(agents)
        # Warn if GroupChat is underpopulated

        if (
            n_agents <= 2
            and self.speaker_selection_method.lower() != "round_robin"
            and self.allow_repeat_speaker
        ):
            logger.warning(
                f"GroupChat is underpopulated with {n_agents} agents. "
                "It is recommended to set speaker_selection_method to 'round_robin' or allow_repeat_speaker to False."
                "Or, use direct communication instead."
            )

        # remove the last speaker from the list to avoid selecting the same speaker if allow_repeat_speaker is False
        agents = (
            agents
            if self.allow_repeat_speaker
            else [agent for agent in agents if agent != last_speaker]
        )

        # if self.speaker_selection_method.lower() == "manual":
        #     selected_agent = self.manual_select_speaker(agents)
        #     if selected_agent:
        #         return selected_agent
        # elif self.speaker_selection_method.lower() == "round_robin":
        #     return self.next_agent(last_speaker, agents)
        # elif self.speaker_selection_method.lower() == "random":
        #     return random.choice(agents)

        if pre_allocated:
            # Preselect speakers
            logger.info(f"Preselect speakers:{pre_allocated}")
            name = pre_allocated
            model = None
        else:
            # auto speaker selection
            selector.update_system_message(self.select_speaker_msg(agents))
            final, name, model = await selector.a_generate_oai_reply(
                self.messages
                + [
                    {
                        "role": ModelMessageRoleType.HUMAN,
                        "content": f"""Read and understand the following task content and assign the appropriate role to complete the task.
                                    Task content: {now_plan_context}
                                    select the role from: {[agent.name for agent in agents]},
                                    Please only return the role, such as: {agents[0].name}""",
                    }
                ]
            )
            if not final:
                # the LLM client is None, thus no reply is generated. Use round robin instead.
                return self.next_agent(last_speaker, agents), model

        # If exactly one agent is mentioned, use it. Otherwise, leave the OAI response unmodified
        mentions = self._mentioned_agents(name, agents)
        if len(mentions) == 1:
            name = next(iter(mentions))
        else:
            logger.warning(
                f"GroupChat select_speaker failed to resolve the next speaker's name. This is because the speaker selection OAI call returned:\n{name}"
            )

        # Return the result
        try:
            return self.agent_by_name(name), model
        except Exception as e:
            logger.warning(f"auto select speaker failed!{str(e)}")
            return self.next_agent(last_speaker, agents), model

    def _mentioned_agents(self, message_content: str, agents: List[Agent]) -> Dict:
        """
        Finds and counts agent mentions in the string message_content, taking word boundaries into account.

        Returns: A dictionary mapping agent names to mention counts (to be included, at least one mention must occur)
        """
        mentions = dict()
        for agent in agents:
            regex = (
                r"(?<=\W)" + re.escape(agent.name) + r"(?=\W)"
            )  # Finds agent mentions, taking word boundaries into account
            count = len(
                re.findall(regex, " " + message_content + " ")
            )  # Pad the message to help with matching
            if count > 0:
                mentions[agent.name] = count
        return mentions

    def _participant_roles(self, agents: List[Agent] = None) -> str:
        # Default to all agents registered
        if agents is None:
            agents = self.agents

        roles = []
        for agent in agents:
            if agent.system_message.strip() == "":
                logger.warning(
                    f"The agent '{agent.name}' has an empty system_message, and may not work well with GroupChat."
                )
            roles.append(f"{agent.name}: {agent.describe}")
        return "\n".join(roles)

    def agent_by_name(self, name: str) -> Agent:
        """Returns the agent with a given name."""
        return self.agents[self.agent_names.index(name)]

    def next_agent(self, agent: Agent, agents: List[Agent]) -> Agent:
        """Return the next agent in the list."""
        if agents == self.agents:
            return agents[(self.agent_names.index(agent.name) + 1) % len(agents)]
        else:
            offset = self.agent_names.index(agent.name) + 1
            for i in range(len(self.agents)):
                if self.agents[(offset + i) % len(self.agents)] in agents:
                    return self.agents[(offset + i) % len(self.agents)]


class PlanChatManager(ConversableAgent):
    """(In preview) A chat manager agent that can manage a team chat of multiple agents."""

    NAME = "plan_manager"

    def __init__(
        self,
        plan_chat: PlanChat,
        planner: Agent,
        memory: GptsMemory,
        agent_context: "AgentContext",
        # unlimited consecutive auto reply by default
        max_consecutive_auto_reply: Optional[int] = sys.maxsize,
        human_input_mode: Optional[str] = "NEVER",
        describe: Optional[str] = "Plan chat manager.",
        **kwargs,
    ):
        super().__init__(
            name=self.NAME,
            describe=describe,
            memory=memory,
            max_consecutive_auto_reply=max_consecutive_auto_reply,
            human_input_mode=human_input_mode,
            agent_context=agent_context,
            **kwargs,
        )
        # Order of register_reply is important.

        # Allow async chat if initiated using a_initiate_chat
        self.register_reply(
            Agent,
            PlanChatManager.a_run_chat,
            config=plan_chat,
            reset_config=PlanChat.reset,
        )
        self.plan_chat = plan_chat
        self.planner = planner

    async def a_reasoning_reply(
        self, messages: Optional[List[Dict]] = None
    ) -> Union[str, Dict, None]:
        if messages is None or len(messages) <= 0:
            message = None
            return None, None
        else:
            message = messages[-1]
            self.plan_chat.messages.append(message)
            return message["content"], None

    async def a_process_rely_message(
        self, conv_id: str, now_plan: GptsPlan, speaker: ConversableAgent
    ):
        rely_prompt = ""
        speaker.reset_rely_message()
        if now_plan.rely and len(now_plan.rely) > 0:
            rely_tasks_list = now_plan.rely.split(",")
            rely_tasks = self.memory.plans_memory.get_by_conv_id_and_num(
                conv_id, rely_tasks_list
            )
            if rely_tasks:
                rely_prompt = "Read the result data of the dependent steps in the above historical message to complete the current goal:"
                for rely_task in rely_tasks:
                    speaker.append_rely_message(
                        {"content": rely_task.sub_task_content},
                        ModelMessageRoleType.HUMAN,
                    )
                    speaker.append_rely_message(
                        {"content": rely_task.result}, ModelMessageRoleType.AI
                    )
        return rely_prompt

    async def a_verify_reply(
        self, message: Optional[Dict], sender: "Agent", reviewer: "Agent", **kwargs
    ) -> Union[str, Dict, None]:
        return True, message

    async def a_run_chat(
        self,
        message: Optional[str] = None,
        sender: Optional[Agent] = None,
        reviewer: Agent = None,
        config: Optional[PlanChat] = None,
    ):
        """Run a team chat asynchronously."""

        speaker = sender
        groupchat = config

        final_message = None

        for i in range(groupchat.max_round):
            plans = self.memory.plans_memory.get_by_conv_id(self.agent_context.conv_id)
            if not plans or len(plans) <= 0:
                ###Have no plan, generate a new plan TODO init plan use planmanger
                await self.a_send(
                    {"content": message, "current_gogal": message},
                    self.planner,
                    reviewer,
                    request_reply=False,
                )
                verify_pass, reply = await self.planner.a_generate_reply(
                    {"content": message, "current_gogal": message}, self, reviewer
                )

                await self.planner.a_send(
                    message=reply,
                    recipient=self,
                    reviewer=reviewer,
                    request_reply=False,
                )
                if not verify_pass:
                    final_message = reply
                    if i > 10:
                        break
            else:
                todo_plans = [
                    plan
                    for plan in plans
                    if plan.state in [Status.TODO.value, Status.RETRYING.value]
                ]
                if not todo_plans or len(todo_plans) <= 0:
                    ### The plan has been fully executed and a success message is sent to the user.
                    # complete
                    complete_message = {"content": f"TERMINATE", "is_exe_success": True}
                    return True, complete_message
                else:
                    now_plan: GptsPlan = todo_plans[0]

                    # There is no need to broadcast the message to other agents, it will be automatically obtained from the collective memory according to the dependency relationship.
                    try:
                        if Status.RETRYING.value == now_plan.state:
                            if now_plan.retry_times <= now_plan.max_retry_times:
                                current_goal_message = {
                                    "content": now_plan.result,
                                    "current_gogal": now_plan.sub_task_content,
                                    "context": {
                                        "plan_task": now_plan.sub_task_content,
                                        "plan_task_num": now_plan.sub_task_num,
                                    },
                                }
                            else:
                                self.memory.plans_memory.update_task(
                                    self.agent_context.conv_id,
                                    now_plan.sub_task_num,
                                    Status.FAILED.value,
                                    now_plan.retry_times + 1,
                                    speaker.name,
                                    "",
                                    plan_result,
                                )
                                faild_report = {
                                    "content": f"ReTask [{now_plan.sub_task_content}] was retried more than the maximum number of times and still failed.{now_plan.result}",
                                    "is_exe_success": False,
                                }
                                return True, faild_report
                        else:
                            current_goal_message = {
                                "content": now_plan.sub_task_content,
                                "current_gogal": now_plan.sub_task_content,
                                "context": {
                                    "plan_task": now_plan.sub_task_content,
                                    "plan_task_num": now_plan.sub_task_num,
                                },
                            }

                        # select the next speaker
                        speaker, model = await groupchat.a_select_speaker(
                            speaker,
                            self,
                            now_plan.sub_task_content,
                            now_plan.sub_task_agent,
                        )
                        # Tell the speaker the dependent history information
                        rely_prompt = await self.a_process_rely_message(
                            conv_id=self.agent_context.conv_id,
                            now_plan=now_plan,
                            speaker=speaker,
                        )

                        current_goal_message["content"] = (
                            rely_prompt + current_goal_message["content"]
                        )

                        is_recovery = False
                        if message == current_goal_message["content"]:
                            is_recovery = True
                        await self.a_send(
                            message=current_goal_message,
                            recipient=speaker,
                            reviewer=reviewer,
                            request_reply=False,
                            is_recovery=is_recovery,
                        )
                        verify_pass, reply = await speaker.a_generate_reply(
                            current_goal_message, self, reviewer
                        )

                        plan_result = ""

                        if verify_pass:
                            if reply:
                                action_report = reply.get("action_report", None)
                                if action_report:
                                    plan_result = action_report.get("content", "")
                            ### The current planned Agent generation verification is successful
                            ##Plan executed successfully
                            self.memory.plans_memory.complete_task(
                                self.agent_context.conv_id,
                                now_plan.sub_task_num,
                                plan_result,
                            )
                            await speaker.a_send(
                                reply, self, reviewer, request_reply=False
                            )
                        else:
                            plan_result = reply["content"]
                            self.memory.plans_memory.update_task(
                                self.agent_context.conv_id,
                                now_plan.sub_task_num,
                                Status.RETRYING.value,
                                now_plan.retry_times + 1,
                                speaker.name,
                                "",
                                plan_result,
                            )
                    except Exception as e:
                        logger.exception(
                            f"An exception was encountered during the execution of the current plan step.{str(e)}"
                        )
                        error_report = {
                            "content": f"An exception was encountered during the execution of the current plan step.{str(e)}",
                            "is_exe_success": False,
                        }
                        return True, error_report

        return True, {
            "content": f"Maximum number of dialogue rounds exceeded.{self.MAX_CONSECUTIVE_AUTO_REPLY}",
            "is_exe_success": False,
        }<|MERGE_RESOLUTION|>--- conflicted
+++ resolved
@@ -1,4 +1,6 @@
+import json
 import logging
+import random
 import re
 import sys
 from dataclasses import dataclass
@@ -7,12 +9,8 @@
 from dbgpt.core.interface.message import ModelMessageRoleType
 
 from ..common.schema import Status
-<<<<<<< HEAD
-from ..memory.gpts_memory import GptsMemory, GptsPlan
-=======
 from ..memory.base import GptsPlan
 from ..memory.gpts_memory import GptsMemory
->>>>>>> e8861bd8
 from .agent import Agent, AgentContext
 from .base_agent import ConversableAgent
 
