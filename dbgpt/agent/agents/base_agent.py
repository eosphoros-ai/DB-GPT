import asyncio
import copy
import json
import logging
from typing import Any, Callable, Dict, List, Optional, Type, Union

from dbgpt.agent.agents.llm.llm_client import AIWrapper
from dbgpt.core.interface.message import ModelMessageRoleType
from dbgpt.util.error_types import LLMChatError
from dbgpt.util.utils import colored

from ..memory.base import GptsMessage
from ..memory.gpts_memory import GptsMemory
from .agent import Agent, AgentContext, AgentGenerateContext

from dbgpt.core.awel.operator.common_operator import MapOperator


logger = logging.getLogger(__name__)


class ConversableAgent(Agent):
    DEFAULT_SYSTEM_MESSAGE = "You are a helpful AI Assistant."
    MAX_CONSECUTIVE_AUTO_REPLY = (
        100  # maximum number of consecutive auto replies (subject to future change)
    )

    def __init__(
        self,
        name: str,
        describe: str = DEFAULT_SYSTEM_MESSAGE,
        memory: GptsMemory = GptsMemory(),
        agent_context: AgentContext = None,
        system_message: Optional[str] = DEFAULT_SYSTEM_MESSAGE,
        is_termination_msg: Optional[Callable[[Dict], bool]] = None,
        max_consecutive_auto_reply: Optional[int] = None,
        human_input_mode: Optional[str] = "TERMINATE",
        default_auto_reply: Optional[Union[str, Dict, None]] = "",
    ):
        super().__init__(name, memory, describe)

        # a dictionary of conversations, default value is list
        # self._oai_messages = defaultdict(list)
        self._oai_system_message = [
            {"content": system_message, "role": ModelMessageRoleType.SYSTEM}
        ]
        self._rely_messages = []
        self._is_termination_msg = (
            is_termination_msg
            if is_termination_msg is not None
            else (lambda x: x.get("content") == "TERMINATE")
        )

        self.client = AIWrapper(llm_client=agent_context.llm_provider)

        self.human_input_mode = human_input_mode
        self._max_consecutive_auto_reply = (
            max_consecutive_auto_reply
            if max_consecutive_auto_reply is not None
            else self.MAX_CONSECUTIVE_AUTO_REPLY
        )
        self.consecutive_auto_reply_counter: int = 0

        self._current_retry_counter: int = 0

        ## By default, the memory of 4 rounds of dialogue is retained.
        self.dialogue_memory_rounds = 5
        self._default_auto_reply = default_auto_reply
        self._reply_func_list = []
        self._max_consecutive_auto_reply_dict = {}

        self.agent_context = agent_context

    def register_reply(
        self,
        trigger: Union[Type[Agent], str, Agent, Callable[[Agent], bool], List],
        reply_func: Callable,
        position: int = 0,
        config: Optional[Any] = None,
        reset_config: Optional[Callable] = None,
    ):
        if not isinstance(trigger, (type, str, Agent, Callable, list)):
            raise ValueError(
                "trigger must be a class, a string, an agent, a callable or a list."
            )
        self._reply_func_list.insert(
            position,
            {
                "trigger": trigger,
                "reply_func": reply_func,
                "config": copy.copy(config),
                "init_config": config,
                "reset_config": reset_config,
            },
        )

    @property
    def system_message(self):
        """Return the system message."""
        return self._oai_system_message[0]["content"]

    def update_system_message(self, system_message: str):
        """Update the system message.

        Args:
            system_message (str): system message for the ChatCompletion inference.
        """
        self._oai_system_message[0]["content"] = system_message

    def update_max_consecutive_auto_reply(
        self, value: int, sender: Optional[Agent] = None
    ):
        """Update the maximum number of consecutive auto replies.

        Args:
            value (int): the maximum number of consecutive auto replies.
            sender (Agent): when the sender is provided, only update the max_consecutive_auto_reply for that sender.
        """
        if sender is None:
            self._max_consecutive_auto_reply = value
            for k in self._max_consecutive_auto_reply_dict:
                self._max_consecutive_auto_reply_dict[k] = value
        else:
            self._max_consecutive_auto_reply_dict[sender] = value

    def max_consecutive_auto_reply(self, sender: Optional[Agent] = None) -> int:
        """The maximum number of consecutive auto replies."""
        return (
            self._max_consecutive_auto_reply
            if sender is None
            else self._max_consecutive_auto_reply_dict[sender]
        )

    @property
    # def chat_messages(self) -> Dict[Agent, List[Dict]]:
    def chat_messages(self) -> Any:
        """A dictionary of conversations from agent to list of messages."""
        all_gpts_messages = self.memory.message_memory.get_by_agent(
            self.agent_context.conv_id, self.name
        )
        return self._gpts_message_to_ai_message(all_gpts_messages)

    def last_message(self, agent: Optional[Agent] = None) -> Optional[Dict]:
        """The last message exchanged with the agent.

        Args:
            agent (Agent): The agent in the conversation.
                If None and more than one agent's conversations are found, an error will be raised.
                If None and only one conversation is found, the last message of the only conversation will be returned.

        Returns:
            The last message exchanged with the agent.
        """

        if agent is None:
            all_oai_messages = self.chat_messages()
            n_conversations = len(all_oai_messages)
            if n_conversations == 0:
                return None
            if n_conversations == 1:
                for conversation in all_oai_messages.values():
                    return conversation[-1]
            raise ValueError(
                "More than one conversation is found. Please specify the sender to get the last message."
            )

        agent_messages = self.memory.message_memory.get_between_agents(
            self.agent_context.conv_id, self.name, agent.name
        )
        if len(agent_messages) <= 0:
            raise KeyError(
                f"The agent '{agent.name}' is not present in any conversation. No history available for this agent."
            )
        return self._gpts_message_to_ai_message(agent_messages)[-1]

    @staticmethod
    def _message_to_dict(message: Union[Dict, str]):
        """Convert a message to a dictionary.

        The message can be a string or a dictionary. The string will be put in the "content" field of the new dictionary.
        """
        if isinstance(message, str):
            return {"content": message}
        elif isinstance(message, dict):
            return message
        else:
            return dict(message)

    def append_rely_message(self, message: Union[Dict, str], role) -> None:
        message = self._message_to_dict(message)
        message["role"] = role
        # create oai message to be appended to the oai conversation that can be passed to oai directly.
        self._rely_messages.append(message)

    def reset_rely_message(self) -> None:
        # create oai message to be appended to the oai conversation that can be passed to oai directly.
        self._rely_messages = []

    def append_message(self, message: Optional[Dict], role, sender: Agent) -> bool:
        """
            Put the received message content into the collective message memory
        Args:
            conv_id:
            message:
            role:
            sender:

        Returns:

        """
        oai_message = {
            k: message[k]
            for k in (
                "content",
                "function_call",
                "name",
                "context",
                "action_report",
                "review_info",
                "current_gogal",
                "model_name",
            )
            if k in message
        }
        if "content" not in oai_message:
            if "function_call" in oai_message:
                oai_message[
                    "content"
                ] = None  # if only function_call is provided, content will be set to None.
            else:
                return False
        oai_message["role"] = "function" if message.get("role") == "function" else role
        if "function_call" in oai_message:
            oai_message[
                "role"
            ] = "assistant"  # only messages with role 'assistant' can have a function call.
            oai_message["function_call"] = dict(oai_message["function_call"])

        gpts_message: GptsMessage = GptsMessage(
            conv_id=self.agent_context.conv_id,
            sender=sender.name,
            receiver=self.name,
            role=role,
            rounds=self.consecutive_auto_reply_counter,
            current_gogal=oai_message.get("current_gogal", None),
            content=oai_message.get("content", None),
            context=json.dumps(oai_message["context"], ensure_ascii=False)
            if "context" in oai_message
            else None,
            review_info=json.dumps(oai_message["review_info"], ensure_ascii=False)
            if "review_info" in oai_message
            else None,
            action_report=json.dumps(oai_message["action_report"], ensure_ascii=False)
            if "action_report" in oai_message
            else None,
            model_name=oai_message.get("model_name", None),
        )

        self.memory.message_memory.append(gpts_message)
        return True

    async def a_send(
        self,
        message: Optional[Dict],
        recipient: Agent,
        reviewer: "Agent",
        request_reply: Optional[bool] = True,
        silent: Optional[bool] = False,
        is_recovery: Optional[bool] = False,
    ):
        await recipient.a_receive(
            message=message,
            sender=self,
            reviewer=reviewer,
            request_reply=request_reply,
            silent=silent,
            is_recovery=is_recovery,
        )

    def _print_received_message(self, message: Union[Dict, str], sender: Agent):
        # print the message received
        print(
            colored(sender.name, "yellow"),
            "(to",
            f"{self.name})-[{message.get('model_name', '')}]:\n",
            flush=True,
        )
        message = self._message_to_dict(message)

        if message.get("role") == "function":
            func_print = (
                f"***** Response from calling function \"{message['name']}\" *****"
            )
            print(colored(func_print, "green"), flush=True)
            print(message["content"], flush=True)
            print(colored("*" * len(func_print), "green"), flush=True)
        else:
            content = json.dumps(message.get("content"), ensure_ascii=False)
            if content is not None:
                if "context" in message:
                    content = AIWrapper.instantiate(
                        content,
                        message["context"],
                        self.agent_context.allow_format_str_template,
                    )
                print(content, flush=True)
            if "function_call" in message:
                function_call = dict(message["function_call"])
                func_print = f"***** Suggested function Call: {function_call.get('name', '(No function name found)')} *****"
                print(colored(func_print, "green"), flush=True)
                print(
                    "Arguments: \n",
                    function_call.get("arguments", "(No arguments found)"),
                    flush=True,
                    sep="",
                )
                print(colored("*" * len(func_print), "green"), flush=True)

            review_info = message.get("review_info", None)
            if review_info:
                approve_print = f">>>>>>>>{sender.name} Review info: \n {'Pass' if review_info.get('approve') else 'Reject'}.{review_info.get('comments')}"
                print(colored(approve_print, "green"), flush=True)

            action_report = message.get("action_report", None)
            if action_report:
                action_print = f">>>>>>>>{sender.name} Action report: \n{'execution succeeded' if action_report['is_exe_success'] else 'execution failed'},\n{action_report['content']}"
                print(colored(action_print, "blue"), flush=True)
        print("\n", "-" * 80, flush=True, sep="")

    def _process_received_message(self, message, sender, silent):
        message = self._message_to_dict(message)
        # When the agent receives a message, the role of the message is "user". (If 'role' exists and is 'function', it will remain unchanged.)
        valid = self.append_message(message, None, sender)
        if not valid:
            raise ValueError(
                "Received message can't be converted into a valid ChatCompletion message. Either content or function_call must be provided."
            )
        if not silent:
            self._print_received_message(message, sender)

    async def a_review(self, message: Union[Dict, str], censored: "Agent"):
        return True, None

    def _process_action_reply(self, action_reply: Optional[Union[str, Dict, None]]):
        if isinstance(action_reply, str):
            return {"is_exe_success": True, "content": action_reply}
        elif isinstance(action_reply, dict):
            return action_reply
        elif action_reply is None:
            return None
        else:
            return dict(action_reply)

    def _gpts_message_to_ai_message(
        self, gpts_messages: Optional[List[GptsMessage]]
    ) -> List[Dict]:
        oai_messages: List[Dict] = []
        # Based on the current agent, all messages received are user, and all messages sent are assistant.
        for item in gpts_messages:
            role = ""
            if item.role:
                role = role
            else:
                if item.receiver == self.name:
                    role = ModelMessageRoleType.HUMAN
                elif item.sender == self.name:
                    role = ModelMessageRoleType.AI
                else:
                    continue
            oai_messages.append(
                {
                    "content": item.content,
                    "role": role,
                    "context": json.loads(item.context)
                    if item.context is not None
                    else None,
                    "review_info": json.loads(item.review_info)
                    if item.review_info is not None
                    else None,
                    "action_report": json.loads(item.action_report)
                    if item.action_report is not None
                    else None,
                }
            )
        return oai_messages

<<<<<<< HEAD
    def process_now_message(
        self,
        current_message: Optional[Dict],
        sender,
        rely_messages: Optional[List[Dict]] = None,
    ):
        current_gogal = current_message.get("current_gogal", None)
        ### Convert and tailor the information in collective memory into contextual memory available to the current Agent
=======
    def process_now_message(self, sender, current_gogal: Optional[str] = None):
        # Convert and tailor the information in collective memory into contextual memory available to the current Agent
>>>>>>> e8861bd8
        current_gogal_messages = self._gpts_message_to_ai_message(
            self.memory.message_memory.get_between_agents(
                self.agent_context.conv_id, self.name, sender.name, current_gogal
            )
        )
<<<<<<< HEAD
        if current_gogal_messages is None or len(current_gogal_messages) <= 0:
            current_message["role"] = ModelMessageRoleType.HUMAN
            current_gogal_messages = [current_message]
        ### relay messages
=======

        # relay messages
>>>>>>> e8861bd8
        cut_messages = []
        if rely_messages:
            for rely_message in rely_messages:
                action_report = rely_message.get("action_report", None)
                if action_report:
                    rely_message["content"] = action_report["content"]
            cut_messages.extend(rely_messages)
        else:
            cut_messages.extend(self._rely_messages)

        if len(current_gogal_messages) < self.dialogue_memory_rounds:
            cut_messages.extend(current_gogal_messages)
        else:
            # TODO: allocate historical information based on token budget
            cut_messages.extend(current_gogal_messages[:2])
            # end_round = self.dialogue_memory_rounds - 2
            cut_messages.extend(current_gogal_messages[-3:])
        return cut_messages

    async def a_system_fill_param(self):
        self.update_system_message(self.DEFAULT_SYSTEM_MESSAGE)

    async def a_generate_reply(
        self,
        message: Optional[Dict],
        sender: Agent,
        reviewer: "Agent",
        silent: Optional[bool] = False,
        rely_messages: Optional[List[Dict]] = None,
    ):
        ## 0.New message build
        new_message = {}
        new_message["context"] = message.get("context", None)
        new_message["current_gogal"] = message.get("current_gogal", None)

        ## 1.LLM Reasonging
        await self.a_system_fill_param()
        await asyncio.sleep(5)  ##TODO  Rate limit reached for gpt-3.5-turbo
        current_messages = self.process_now_message(message, sender, rely_messages)
        ai_reply, model = await self.a_reasoning_reply(messages=current_messages)
        new_message["content"] = ai_reply
        new_message["model_name"] = model
        ## 2.Review of reasoning results
        approve = True
        comments = None
        if reviewer and ai_reply:
            approve, comments = await reviewer.a_review(ai_reply, self)
        new_message["review_info"] = {"approve": approve, "comments": comments}
        ## 3.reasoning result action
        if approve:
            excute_reply = await self.a_action_reply(
                message=ai_reply,
                sender=sender,
                reviewer=reviewer,
            )
            new_message["action_report"] = self._process_action_reply(excute_reply)
        ## 4.verify reply
        return await self.a_verify_reply(new_message, sender, reviewer)

    async def a_receive(
        self,
        message: Optional[Dict],
        sender: Agent,
        reviewer: "Agent",
        request_reply: Optional[bool] = True,
        silent: Optional[bool] = False,
        is_recovery: Optional[bool] = False,
    ):
        if not is_recovery:
            self.consecutive_auto_reply_counter = (
                sender.consecutive_auto_reply_counter + 1
            )
            self._process_received_message(message, sender, silent)

        else:
            logger.info("Process received retrying")
            self.consecutive_auto_reply_counter = sender.consecutive_auto_reply_counter
        if request_reply is False or request_reply is None:
            logger.info("Messages that do not require a reply")
            return

        verify_paas, reply = await self.a_generate_reply(
            message=message, sender=sender, reviewer=reviewer, silent=silent
        )

        if verify_paas:
            await self.a_send(
                message=reply, recipient=sender, reviewer=reviewer, silent=silent
            )
        else:
            self._current_retry_counter += 1
            logger.info(
                "The generated answer failed to verify, so send it to yourself for optimization."
            )
            # TODO: Exit after the maximum number of rounds of self-optimization
            await sender.a_send(
                message=reply, recipient=self, reviewer=reviewer, silent=silent
            )

    async def a_verify(self, message: Optional[Dict]):
        return True, message

    async def _optimization_check(self, message: Optional[Dict]):
        need_retry = False
        fail_reason = ""
        ## Check approval results
        if "review_info" in message:
            review_info = message.get("review_info")
            if review_info and not review_info.get("approve"):
                fail_reason = review_info.get("comments")
                need_retry = True
        ## Check execution results
        if "action_report" in message and not need_retry:
            action_report = message["action_report"]
            if action_report:
                if not action_report["is_exe_success"]:
                    fail_reason = action_report["content"]
                    need_retry = True
                else:
                    if (
                        not action_report["content"]
                        or len(action_report["content"].strip()) < 1
                    ):
                        fail_reason = f'The code is executed successfully but the output:{action_report["content"]} is invalid or empty. Please reanalyze the target to generate valid code.'
                        need_retry = True
        ##  Verify the correctness of the results
        if not need_retry:
            verify_pass, verfiy_msg = await self.a_verify(message)
            if not verify_pass:
                need_retry = True
                fail_reason = verfiy_msg
        return need_retry, fail_reason

    async def a_verify_reply(
        self, message: Optional[Dict], sender: "Agent", reviewer: "Agent", **kwargs
    ) -> Union[str, Dict, None]:
        need_retry, fail_reason = await self._optimization_check(message)
        if need_retry:
            ## Before optimization, wrong answers are stored in memory
            await self.a_send(
                message=message,
                recipient=sender,
                reviewer=reviewer,
                request_reply=False,
            )
            ## Send error messages to yourself for retrieval optimization and increase the number of retrievals
            retry_message = {}
            retry_message["context"] = message.get("context", None)
            retry_message["current_gogal"] = message.get("current_gogal", None)
            retry_message["model_name"] = message.get("model_name", None)
            retry_message["content"] = fail_reason
            ## Use the original sender to send the retry message to yourself
            return False, retry_message
        else:
            ## The verification passes, the message is released, and the number of retries returns to 0.
            self._current_retry_counter = 0
            return True, message

    async def a_retry_chat(
        self,
        recipient: "ConversableAgent",
        agent_map: dict,
        reviewer: "Agent" = None,
        clear_history: Optional[bool] = True,
        silent: Optional[bool] = False,
        **context,
    ):
        last_message: GptsMessage = self.memory.message_memory.get_last_message(
            self.agent_context.conv_id
        )
        self.consecutive_auto_reply_counter = last_message.rounds
        message = {
            "content": last_message.content,
            "context": json.loads(last_message.context)
            if last_message.context
            else None,
            "current_gogal": last_message.current_gogal,
            "review_info": json.loads(last_message.review_info)
            if last_message.review_info
            else None,
            "action_report": json.loads(last_message.action_report)
            if last_message.action_report
            else None,
            "model_name": last_message.model_name,
        }
        await self.a_send(
            message,
            recipient,
            reviewer,
            request_reply=True,
            silent=silent,
            is_recovery=True,
        )

    async def a_initiate_chat(
        self,
        recipient: "ConversableAgent",
        reviewer: "Agent" = None,
        clear_history: Optional[bool] = True,
        silent: Optional[bool] = False,
        **context,
    ):
        await self.a_send(
            {
                "content": self.generate_init_message(**context),
                "current_gogal": self.generate_init_message(**context),
            },
            recipient,
            reviewer,
            request_reply=True,
            silent=silent,
        )

    def reset(self):
        """Reset the agent."""
        self.clear_history()
        self.reset_consecutive_auto_reply_counter()

        for reply_func_tuple in self._reply_func_list:
            if reply_func_tuple["reset_config"] is not None:
                reply_func_tuple["reset_config"](reply_func_tuple["config"])
            else:
                reply_func_tuple["config"] = copy.copy(reply_func_tuple["init_config"])

    def reset_consecutive_auto_reply_counter(self):
        """Reset the consecutive_auto_reply_counter of the sender."""
        self.consecutive_auto_reply_counter = 0

    def clear_history(self, agent: Optional[Agent] = None):
        """Clear the chat history of the agent.

        Args:
            agent: the agent with whom the chat history to clear. If None, clear the chat history with all agents.
        """
        pass
        # if agent is None:
        #     self._oai_messages.clear()
        # else:
        #     self._oai_messages[agent].clear()

    def _get_model_priority(self):
        llm_models_priority = self.agent_context.model_priority
        if llm_models_priority:
            if self.name in llm_models_priority:
                model_priority = llm_models_priority[self.name]
            else:
                model_priority = llm_models_priority["default"]
            return model_priority
        else:
            return None

    def _filter_health_models(self, need_uses: Optional[list]):
        all_modes = self.agent_context.llm_models
        can_uses = []
        for item in all_modes:
            if item.model in need_uses:
                can_uses.append(item)
        return can_uses

    def _select_llm_model(self, old_model: str = None):
        """
        LLM model selector, currently only supports manual selection, more strategies will be opened in the future
        Returns:
        """
        all_modes = self.agent_context.llm_models
        model_priority = self._get_model_priority()
        if model_priority and len(model_priority) > 0:
            can_uses = self._filter_health_models(model_priority)
            if len(can_uses) > 0:
                return can_uses[0].model

        now_model = all_modes[0]
        if old_model:
            filtered_list = [item for item in all_modes if item.model != old_model]
            if filtered_list and len(filtered_list) >= 1:
                now_model = filtered_list[0]
        return now_model.model

    async def a_reasoning_reply(
        self, messages: Optional[List[Dict]] = None
    ) -> Union[str, Dict, None]:
        """(async) Reply based on the conversation history and the sender.
        Args:
            messages: a list of messages in the conversation history.
            default_reply (str or dict): default reply.
            sender: sender of an Agent instance.
            exclude: a list of functions to exclude.

        Returns:
            str or dict or None: reply. None if no reply is generated.
        """
        last_model = None
        last_err = None
        retry_count = 0
        while retry_count < 3:
            llm_model = self._select_llm_model(last_model)
            try:
                response = await self.client.create(
                    context=messages[-1].pop("context", None),
                    messages=self._oai_system_message + messages,
                    llm_model=llm_model,
                    max_new_tokens=self.agent_context.max_new_tokens,
                    temperature=self.agent_context.temperature,
                )
                return response, llm_model
            except LLMChatError as e:
                logger.error(f"model:{llm_model} generate Failed!{str(e)}")
                retry_count += 1
                last_model = llm_model
                last_err = str(e)
                await asyncio.sleep(10)  ## TODO，Rate limit reached for gpt-3.5-turbo

        if last_err:
            raise ValueError(last_err)

    async def a_action_reply(
        self,
        message: Optional[str] = None,
        sender: Optional[Agent] = None,
        reviewer: "Agent" = None,
        exclude: Optional[List[Callable]] = None,
        **kwargs,
    ) -> Union[str, Dict, None]:
        for reply_func_tuple in self._reply_func_list:
            reply_func = reply_func_tuple["reply_func"]
            if exclude and reply_func in exclude:
                continue
            if self._match_trigger(reply_func_tuple["trigger"], sender):
                if asyncio.coroutines.iscoroutinefunction(reply_func):
                    final, reply = await reply_func(
                        self,
                        message=message,
                        sender=sender,
                        reviewer=reviewer,
                        config=reply_func_tuple["config"],
                    )
                else:
                    final, reply = reply_func(
                        self,
                        message=message,
                        sender=sender,
                        reviewer=reviewer,
                        config=reply_func_tuple["config"],
                    )
                if final:
                    return reply
        return self._default_auto_reply

    def _match_trigger(self, trigger, sender):
        """Check if the sender matches the trigger."""
        if trigger is None:
            return sender is None
        elif isinstance(trigger, str):
            return trigger == sender.name
        elif isinstance(trigger, type):
            return isinstance(sender, trigger)
        elif isinstance(trigger, Agent):
            return trigger == sender
        elif isinstance(trigger, Callable):
            return trigger(sender)
        elif isinstance(trigger, list):
            return any(self._match_trigger(t, sender) for t in trigger)
        else:
            raise ValueError(f"Unsupported trigger type: {type(trigger)}")

    def generate_init_message(self, **context) -> Union[str, Dict]:
        """Generate the initial message for the agent.

        Override this function to customize the initial message based on user's request.
        If not overridden, "message" needs to be provided in the context.
        """
        return context["message"]<|MERGE_RESOLUTION|>--- conflicted
+++ resolved
@@ -384,7 +384,6 @@
             )
         return oai_messages
 
-<<<<<<< HEAD
     def process_now_message(
         self,
         current_message: Optional[Dict],
@@ -393,24 +392,15 @@
     ):
         current_gogal = current_message.get("current_gogal", None)
         ### Convert and tailor the information in collective memory into contextual memory available to the current Agent
-=======
-    def process_now_message(self, sender, current_gogal: Optional[str] = None):
-        # Convert and tailor the information in collective memory into contextual memory available to the current Agent
->>>>>>> e8861bd8
         current_gogal_messages = self._gpts_message_to_ai_message(
             self.memory.message_memory.get_between_agents(
                 self.agent_context.conv_id, self.name, sender.name, current_gogal
             )
         )
-<<<<<<< HEAD
         if current_gogal_messages is None or len(current_gogal_messages) <= 0:
             current_message["role"] = ModelMessageRoleType.HUMAN
             current_gogal_messages = [current_message]
         ### relay messages
-=======
-
-        # relay messages
->>>>>>> e8861bd8
         cut_messages = []
         if rely_messages:
             for rely_message in rely_messages:
