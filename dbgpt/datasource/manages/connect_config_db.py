"""DB Model for connect_config."""

import logging
from typing import Any, Dict, Optional, Union

from sqlalchemy import Column, Index, Integer, String, Text, UniqueConstraint, text

<<<<<<< HEAD
from db.ConnectMongdb import MyMongdb
=======
from dbgpt.serve.datasource.api.schemas import (
    DatasourceServeRequest,
    DatasourceServeResponse,
)
>>>>>>> 37e7c015
from dbgpt.storage.metadata import BaseDao, Model

logger = logging.getLogger(__name__)


class ConnectConfigEntity(Model):
    """DB connector config entity."""

    __tablename__ = "connect_config"
    id = Column(
        Integer, primary_key=True, autoincrement=True, comment="autoincrement id"
    )

    db_type = Column(String(255), nullable=False, comment="db type")
    db_name = Column(String(255), nullable=False, comment="db name")
    db_path = Column(String(255), nullable=True, comment="file db path")
    db_host = Column(String(255), nullable=True, comment="db connect host(not file db)")
    db_port = Column(String(255), nullable=True, comment="db connect port(not file db)")
    db_user = Column(String(255), nullable=True, comment="db user")
    db_pwd = Column(String(255), nullable=True, comment="db password")
    comment = Column(Text, nullable=True, comment="db comment")
    sys_code = Column(String(128), index=True, nullable=True, comment="System code")

    __table_args__ = (
        UniqueConstraint("db_name", name="uk_db"),
        Index("idx_q_db_type", "db_type"),
    )


class ConnectConfigDao(BaseDao):
    """DB connector config dao."""

    def get_by_names(self, db_name: str) -> Optional[ConnectConfigEntity]:
        """Get db connect info by name."""
        session = self.get_raw_session()
        db_connect = session.query(ConnectConfigEntity)
        db_connect = db_connect.filter(ConnectConfigEntity.db_name == db_name)
        result = db_connect.first()
        session.close()
        return result

    def add_url_db(
        self,
        db_name,
        db_type,
        db_host: str,
        db_port: int,
        db_user: str,
        db_pwd: str,
        comment: str = "",
    ):
        """Add db connect info.

        Args:
            db_name: db name
            db_type: db type
            db_host: db host
            db_port: db port
            db_user: db user
            db_pwd: db password
            comment: comment
        """
        try:
            session = self.get_raw_session()

            from sqlalchemy import text

            insert_statement = text(
                """
                INSERT INTO connect_config (
                    db_name, db_type, db_path, db_host, db_port, db_user, db_pwd,
                    comment) VALUES (:db_name, :db_type, :db_path, :db_host, :db_port
                    , :db_user, :db_pwd, :comment
                )
            """
            )

            params = {
                "db_name": db_name,
                "db_type": db_type,
                "db_path": "",
                "db_host": db_host,
                "db_port": db_port,
                "db_user": db_user,
                "db_pwd": db_pwd,
                "comment": comment,
            }
            session.execute(insert_statement, params)
            session.commit()
            session.close()
        except Exception as e:
            logger.warning("add db connect info error！" + str(e))

    def update_db_info(
        self,
        db_name,
        db_type,
        db_path: str = "",
        db_host: str = "",
        db_port: int = 0,
        db_user: str = "",
        db_pwd: str = "",
        comment: str = "",
    ):
        """Update db connect info."""
        old_db_conf = self.get_db_config(db_name)
        if old_db_conf:
            try:
                session = self.get_raw_session()
                if not db_path:
                    update_statement = text(
                        f"UPDATE connect_config set db_type='{db_type}', "
                        f"db_host='{db_host}', db_port={db_port}, db_user='{db_user}', "
                        f"db_pwd='{db_pwd}', comment='{comment}' where "
                        f"db_name='{db_name}'"
                    )
                else:
                    update_statement = text(
                        f"UPDATE connect_config set db_type='{db_type}', "
                        f"db_path='{db_path}', comment='{comment}' where "
                        f"db_name='{db_name}'"
                    )
                session.execute(update_statement)
                session.commit()
                session.close()
            except Exception as e:
                logger.warning("edit db connect info error！" + str(e))
            return True
        raise ValueError(f"{db_name} not have config info!")

    def add_file_db(self, db_name, db_type, db_path: str, comment: str = ""):
        """Add file db connect info."""
        try:
            session = self.get_raw_session()
            insert_statement = text(
                """
                INSERT INTO connect_config(
                    db_name, db_type, db_path, db_host, db_port, db_user, db_pwd,
                    comment) VALUES (
                    :db_name, :db_type, :db_path, :db_host, :db_port, :db_user, :db_pwd
                    , :comment
                )
            """
            )
            params = {
                "db_name": db_name,
                "db_type": db_type,
                "db_path": db_path,
                "db_host": "",
                "db_port": 0,
                "db_user": "",
                "db_pwd": "",
                "comment": comment,
            }

            session.execute(insert_statement, params)

            session.commit()
            session.close()
        except Exception as e:
            logger.warning("add db connect info error！" + str(e))

    def get_db_config(self, db_name):
        """Return db connect info by name."""
        session = self.get_raw_session()
        if db_name:
            select_statement = text(
                """
                SELECT
                    *
                FROM
                    connect_config
                WHERE
                    db_name = :db_name
            """
            )
            params = {"db_name": db_name}
            result = session.execute(select_statement, params)

        else:
            raise ValueError("Cannot get database by name" + db_name)

        logger.info(f"Result: {result}")
        fields = [field[0] for field in result.cursor.description]
        row_dict = {}
        row_1 = list(result.cursor.fetchall()[0])
        for i, field in enumerate(fields):
            row_dict[field] = row_1[i]
        return row_dict

    def get_db_list(self,user_id=None):
        """Get db list."""
        session = self.get_raw_session()
        result = session.execute(text("SELECT *  FROM connect_config"))

        fields = [field[0] for field in result.cursor.description]
        data = []
        for row in result.cursor.fetchall():
            row_dict = {}
            for i, field in enumerate(fields):
                row_dict[field] = row[i]
            my = MyMongdb()
            if user_id:
                if my.check_user_dbgpt_db_permission(department=row_dict["db_name"], user_id=user_id) or \
                        my.check_manage_dbgpt_db_permission(department=row_dict["db_name"], user_id=user_id):
                    print(row_dict['db_name'], user_id)
                    data.append(row_dict)
        return data

    def delete_db(self, db_name):
        """Delete db connect info."""
        session = self.get_raw_session()
        delete_statement = text("""DELETE FROM connect_config where db_name=:db_name""")
        params = {"db_name": db_name}
        session.execute(delete_statement, params)
        session.commit()
        session.close()
        return True

    def from_request(
        self, request: Union[DatasourceServeRequest, Dict[str, Any]]
    ) -> ConnectConfigEntity:
        """Convert the request to an entity.

        Args:
            request (Union[ServeRequest, Dict[str, Any]]): The request

        Returns:
            T: The entity
        """
        request_dict = (
            request.dict() if isinstance(request, DatasourceServeRequest) else request
        )
        entity = ConnectConfigEntity(**request_dict)
        return entity

    def to_request(self, entity: ConnectConfigEntity) -> DatasourceServeRequest:
        """Convert the entity to a request.

        Args:
            entity (T): The entity

        Returns:
            REQ: The request
        """
        return DatasourceServeRequest(
            id=entity.id,
            db_type=entity.db_type,
            db_name=entity.db_name,
            db_path=entity.db_path,
            db_host=entity.db_host,
            db_port=entity.db_port,
            db_user=entity.db_user,
            db_pwd=entity.db_pwd,
            comment=entity.comment,
        )

    def to_response(self, entity: ConnectConfigEntity) -> DatasourceServeResponse:
        """Convert the entity to a response.

        Args:
            entity (T): The entity

        Returns:
            REQ: The request
        """
        return DatasourceServeResponse(
            id=entity.id,
            db_type=entity.db_type,
            db_name=entity.db_name,
            db_path=entity.db_path,
            db_host=entity.db_host,
            db_port=entity.db_port,
            db_user=entity.db_user,
            db_pwd=entity.db_pwd,
            comment=entity.comment,
        )<|MERGE_RESOLUTION|>--- conflicted
+++ resolved
@@ -5,14 +5,11 @@
 
 from sqlalchemy import Column, Index, Integer, String, Text, UniqueConstraint, text
 
-<<<<<<< HEAD
 from db.ConnectMongdb import MyMongdb
-=======
 from dbgpt.serve.datasource.api.schemas import (
     DatasourceServeRequest,
     DatasourceServeResponse,
 )
->>>>>>> 37e7c015
 from dbgpt.storage.metadata import BaseDao, Model
 
 logger = logging.getLogger(__name__)
