--- conflicted
+++ resolved
@@ -315,14 +315,10 @@
         # experimental financial report model configuration
         self.FIN_REPORT_MODEL = os.getenv("FIN_REPORT_MODEL", None)
         # Whether to enable the new web UI, enabled by default
-<<<<<<< HEAD
-        self.USE_NEW_WEB_UI = os.getenv("USE_NEW_WEB_UI", True)
-=======
 
         self.USE_NEW_WEB_UI: bool = (
             os.getenv("USE_NEW_WEB_UI", "True").lower() == "true"
         )
->>>>>>> b124ecc1
 
     @property
     def local_db_manager(self) -> "ConnectorManager":
