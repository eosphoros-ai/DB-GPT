import logging
from decimal import Decimal
from typing import List

from dbgpt._private.config import Config
from dbgpt.app.scene.chat_dashboard.data_preparation.report_schma import ValueItem

CFG = Config()
logger = logging.getLogger(__name__)


class DashboardDataLoader:
    def get_sql_value(self, db_conn, chart_sql: str):
        return db_conn.query_ex(chart_sql)

    def get_chart_values_by_conn(self, db_conn, chart_sql: str):
        field_names, datas = db_conn.query_ex(chart_sql)
        return self.get_chart_values_by_data(field_names, datas, chart_sql)

    def get_chart_values_by_data(self, field_names, datas, chart_sql: str):
        logger.info(f"get_chart_values_by_conn:{chart_sql}")
        try:
            values: List[ValueItem] = []
            data_map = {}
            field_map = {}
            index = 0
            for field_name in field_names:
                data_map.update({f"{field_name}": [row[index] for row in datas]})
                index += 1
                if not data_map[field_name]:
                    field_map.update({f"{field_name}": False})
                else:
                    field_map.update(
                        {
                            f"{field_name}": all(
                                isinstance(item, (int, float, Decimal))
                                for item in data_map[field_name]
                            )
                        }
                    )

            for field_name in field_names[1:]:
<<<<<<< HEAD
                if not field_map[field_name]:
                    logger.info("More than 2 non-numeric column:" + field_name)
                else:
                    for data in datas:
                        if data[0] is not None:
                            value_item = ValueItem(
                                name=data[0],
                                type=field_name,
                                value=data[field_names.index(field_name)],
                            )
                            values.append(value_item)
=======
                # if not field_map[field_name]:
                #     logger.info("More than 2 non-numeric column:" + field_name)
                # else:
                for data in datas:
                    value_item = ValueItem(
                        name=data[0],
                        type=field_name,
                        value=str(data[field_names.index(field_name)]),
                    )
                    values.append(value_item)
>>>>>>> 37e7c015
            return field_names, values
        except Exception as e:
            import traceback
            traceback.print_exc()
            logger.debug("Prepare Chart Data Failed!" + str(e))
            raise ValueError("Prepare Chart Data Failed!")

    def get_chart_values_by_db(self, db_name: str, chart_sql: str):
        logger.info(f"get_chart_values_by_db:{db_name},{chart_sql}")
        db_conn = CFG.local_db_manager.get_connector(db_name)
        return self.get_chart_values_by_conn(db_conn, chart_sql)<|MERGE_RESOLUTION|>--- conflicted
+++ resolved
@@ -40,19 +40,6 @@
                     )
 
             for field_name in field_names[1:]:
-<<<<<<< HEAD
-                if not field_map[field_name]:
-                    logger.info("More than 2 non-numeric column:" + field_name)
-                else:
-                    for data in datas:
-                        if data[0] is not None:
-                            value_item = ValueItem(
-                                name=data[0],
-                                type=field_name,
-                                value=data[field_names.index(field_name)],
-                            )
-                            values.append(value_item)
-=======
                 # if not field_map[field_name]:
                 #     logger.info("More than 2 non-numeric column:" + field_name)
                 # else:
@@ -63,7 +50,6 @@
                         value=str(data[field_names.index(field_name)]),
                     )
                     values.append(value_item)
->>>>>>> 37e7c015
             return field_names, values
         except Exception as e:
             import traceback
