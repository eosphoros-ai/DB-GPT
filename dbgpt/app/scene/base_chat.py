import asyncio
import datetime
import json
import logging
import traceback
from abc import ABC, abstractmethod
from typing import Any, AsyncIterator, Dict

from dbgpt._private.config import Config
from dbgpt._private.pydantic import Extra
from dbgpt.app.scene.base import AppScenePromptTemplateAdapter, ChatScene
from dbgpt.app.scene.operators.app_operator import (
    AppChatComposerOperator,
    ChatComposerInput,
    build_cached_chat_operator,
)
from dbgpt.component import ComponentType
from dbgpt.core import LLMClient, ModelOutput, ModelRequest, ModelRequestContext
from dbgpt.core.interface.message import StorageConversation
from dbgpt.model import DefaultLLMClient
from dbgpt.model.cluster import WorkerManagerFactory
from dbgpt.serve.conversation.serve import Serve as ConversationServe
from dbgpt.util import get_or_create_event_loop
from dbgpt.util.executor_utils import ExecutorFactory, blocking_func_to_async
from dbgpt.util.tracer import root_tracer, trace

logger = logging.getLogger(__name__)
CFG = Config()


def _build_conversation(
    chat_mode: ChatScene,
    chat_param: Dict[str, Any],
    model_name: str,
    conv_serve: ConversationServe,
) -> StorageConversation:
    param_type = ""
    param_value = ""
    if chat_param["select_param"]:
        if len(chat_mode.param_types()) > 0:
            param_type = chat_mode.param_types()[0]
        param_value = chat_param["select_param"]

    return StorageConversation(
        chat_param["chat_session_id"],
        chat_mode=chat_mode.value(),
        user_name=chat_param.get("user_id"),
        sys_code=chat_param.get("sys_code"),
        model_name=model_name,
        param_type=param_type,
        param_value=param_value,
        conv_storage=conv_serve.conv_storage,
        message_storage=conv_serve.message_storage,
    )


class BaseChat(ABC):
    """DB-GPT Chat Service Base Module
    Include:
    stream_call():scene + prompt -> stream response
    nostream_call():scene + prompt -> nostream response
    """

    chat_scene: str = None
    llm_model: Any = None
    # By default, keep the last two rounds of conversation records as the context
    keep_start_rounds: int = 0
    keep_end_rounds: int = 0

    # Some model not support system role, this config is used to control whether to
    # convert system message to human message
    auto_convert_message: bool = True

    class Config:
        """Configuration for this pydantic object."""

        arbitrary_types_allowed = True

    @trace("BaseChat.__init__")
    def __init__(self, chat_param: Dict):
        """Chat Module Initialization
        Args:
           - chat_param: Dict
            - chat_session_id: (str) chat session_id
            - current_user_input: (str) current user input
            - model_name:(str) llm model name
            - select_param:(str) select param
        """
        self.chat_session_id = chat_param["chat_session_id"]
        self.chat_mode = chat_param["chat_mode"]
        self.current_user_input: str = chat_param["current_user_input"]
        self.llm_model = (
            chat_param["model_name"] if chat_param["model_name"] else CFG.LLM_MODEL
        )
        self.llm_echo = False
        self.worker_manager = CFG.SYSTEM_APP.get_component(
            ComponentType.WORKER_MANAGER_FACTORY, WorkerManagerFactory
        ).create()
        self.model_cache_enable = chat_param.get("model_cache_enable", False)
        self.save_dict = {}
        ### load prompt template
        # self.prompt_template: PromptTemplate = CFG.prompt_templates[
        #     self.chat_mode.value()
        # ]
        print('basechat init ', self.chat_mode.value(), self.llm_model, CFG.PROXYLLM_BACKEND)
        self.prompt_template: AppScenePromptTemplateAdapter = (
            CFG.prompt_template_registry.get_prompt_template(
                self.chat_mode.value(),
                language=CFG.LANGUAGE,
                model_name=self.llm_model,
                proxyllm_backend=CFG.PROXYLLM_BACKEND,
            )
        )
        self._conv_serve = ConversationServe.get_instance(CFG.SYSTEM_APP)
        # chat_history_fac = ChatHistory()
        ### can configurable storage methods
        # self.memory = chat_history_fac.get_store_instance(chat_param["chat_session_id"])

        # self.history_message: List[OnceConversation] = self.memory.messages()
        # self.current_message: OnceConversation = OnceConversation(
        #     self.chat_mode.value(),
        #     user_name=chat_param.get("user_name"),
        #     sys_code=chat_param.get("sys_code"),
        # )
        self.current_message: StorageConversation = _build_conversation(
            self.chat_mode, chat_param, self.llm_model, self._conv_serve
        )
        self.history_messages = self.current_message.get_history_message()
        self.current_tokens_used: int = 0
        # The executor to submit blocking function
        self._executor = CFG.SYSTEM_APP.get_component(
            ComponentType.EXECUTOR_DEFAULT, ExecutorFactory
        ).create()

        # self._model_operator: BaseOperator = _build_model_operator()
        # self._model_stream_operator: BaseOperator = _build_model_operator(
        #     is_stream=True, dag_name="llm_stream_model_dag"
        # )

        # In v1, we will transform the message to compatible format of specific model
        # In the future, we will upgrade the message version to v2, and the message will be compatible with all models
        self._message_version = chat_param.get("message_version", "v2")
        self._chat_param = chat_param

    class Config:
        """Configuration for this pydantic object."""

        extra = Extra.forbid
        arbitrary_types_allowed = True

    @property
    def chat_type(self) -> str:
        raise NotImplementedError("Not supported for this chat type.")

    @abstractmethod
    async def generate_input_values(self) -> Dict:
        """Generate input to LLM

        Please note that you must not perform any blocking operations in this function

        Returns:
            a dictionary to be formatted by prompt template
        """

    @property
    def llm_client(self) -> LLMClient:
        """Return the LLM client."""
        worker_manager = CFG.SYSTEM_APP.get_component(
            ComponentType.WORKER_MANAGER_FACTORY, WorkerManagerFactory
        ).create()
        return DefaultLLMClient(
            worker_manager, auto_convert_message=self.auto_convert_message
        )

    async def call_llm_operator(self, request: ModelRequest) -> ModelOutput:
        llm_task = build_cached_chat_operator(self.llm_client, False, CFG.SYSTEM_APP)
        return await llm_task.call(call_data=request)

    async def call_streaming_operator(
        self, request: ModelRequest
    ) -> AsyncIterator[ModelOutput]:
        llm_task = build_cached_chat_operator(self.llm_client, True, CFG.SYSTEM_APP)
        async for out in await llm_task.call_stream(call_data=request):
            yield out

    def do_action(self, prompt_response):
        return prompt_response

    def message_adjust(self):
        pass

    def has_history_messages(self) -> bool:
        """Whether there is a history messages

        Returns:
            bool: True if there is a history message, False otherwise
        """
        return len(self.history_messages) > 0

    def get_llm_speak(self, prompt_define_response):
        if hasattr(prompt_define_response, "thoughts"):
            if isinstance(prompt_define_response.thoughts, dict):
                if "speak" in prompt_define_response.thoughts:
                    speak_to_user = prompt_define_response.thoughts.get("speak")
                else:
                    speak_to_user = str(prompt_define_response.thoughts)
            else:
                if hasattr(prompt_define_response.thoughts, "speak"):
                    speak_to_user = prompt_define_response.thoughts.get("speak")
                elif hasattr(prompt_define_response.thoughts, "reasoning"):
                    speak_to_user = prompt_define_response.thoughts.get("reasoning")
                else:
                    speak_to_user = prompt_define_response.thoughts
        else:
            speak_to_user = prompt_define_response
        return speak_to_user

    async def _build_model_request(self) -> ModelRequest:
        input_values = await self.generate_input_values()
        self.save_dict.update(input_values)
        # Load history
        self.history_messages = self.current_message.get_history_message()
        self.current_message.start_new_round()
        self.current_message.add_user_message(self.current_user_input)
        self.current_message.start_date = datetime.datetime.now().strftime(
            "%Y-%m-%d %H:%M:%S"
        )
        self.current_message.tokens = 0

        keep_start_rounds = (
            self.keep_start_rounds
            if self.prompt_template.need_historical_messages
            else 0
        )
        keep_end_rounds = (
            self.keep_end_rounds if self.prompt_template.need_historical_messages else 0
        )
        req_ctx = ModelRequestContext(
            stream=self.prompt_template.stream_out,
            user_name=self._chat_param.get("user_id"),
            sys_code=self._chat_param.get("sys_code"),
            chat_mode=self.chat_mode.value(),
            span_id=root_tracer.get_current_span_id(),
        )
        node = AppChatComposerOperator(
            model=self.llm_model,
            temperature=float(self.prompt_template.temperature),
            max_new_tokens=int(self.prompt_template.max_new_tokens),
            prompt=self.prompt_template.prompt,
            message_version=self._message_version,
            echo=self.llm_echo,
            streaming=self.prompt_template.stream_out,
            keep_start_rounds=keep_start_rounds,
            keep_end_rounds=keep_end_rounds,
            str_history=self.prompt_template.str_history,
            request_context=req_ctx,
        )
        node_input = ChatComposerInput(
            messages=self.history_messages, prompt_dict=input_values
        )
        # llm_messages = self.generate_llm_messages()
        model_request: ModelRequest = await node.call(call_data=node_input)
        model_request.context.cache_enable = self.model_cache_enable
        return model_request

    def stream_plugin_call(self, text):
        return text

    def stream_call_reinforce_fn(self, text):
        return text

    async def check_iterator_end(iterator):
        try:
            await asyncio.anext(iterator)
            return False  # 迭代器还有下一个元素
        except StopAsyncIteration:
            return True  # 迭代器已经执行结束

    def _get_span_metadata(self, payload: Dict) -> Dict:
        metadata = {k: v for k, v in payload.items()}
        del metadata["prompt"]
        metadata["messages"] = list(
            map(lambda m: m if isinstance(m, dict) else m.dict(), metadata["messages"])
        )
        return metadata

    async def stream_call(self):
        # TODO Retry when server connection error
        payload = await self._build_model_request()

        logger.info(f"payload request: \n{payload}")
        ai_response_text = ""
        span = root_tracer.start_span(
            "BaseChat.stream_call", metadata=payload.to_dict()
        )
        payload.span_id = span.span_id
        try:
            async for output in self.call_streaming_operator(payload):
                # Plugin research in result generation
                msg = self.prompt_template.output_parser.parse_model_stream_resp_ex(
                    output, 0
                )
                view_msg = self.stream_plugin_call(msg)
                view_msg = view_msg.replace("\n", "\\n")
                yield view_msg

            self.current_message.add_ai_message(msg)
            print('mes=g', msg)
            print()
            view_msg = self.stream_call_reinforce_fn(view_msg)
            self.current_message.add_view_message(view_msg)
            span.end()
        except Exception as e:
            print(traceback.format_exc())
            logger.error("model response parse failed！" + str(e))
            self.current_message.add_view_message(
                f"""<span style=\"color:red\">ERROR!</span>{str(e)}\n  {ai_response_text} """
            )
            ### store current conversation
            span.end(metadata={"error": str(e)})
        await blocking_func_to_async(
            self._executor, self.current_message.end_current_round
        )

    async def nostream_call(self):
        payload = await self._build_model_request()
        span = root_tracer.start_span(
            "BaseChat.nostream_call", metadata=payload.to_dict()
        )
        logger.info(f"Request1: \n{payload}")
        ai_response_text = ""
        payload.span_id = span.span_id
        try:
            with root_tracer.start_span("BaseChat.invoke_worker_manager.generate"):
                model_output = await self.call_llm_operator(payload)

            ### output parse
            ai_response_text = (
                self.prompt_template.output_parser.parse_model_nostream_resp(
                    model_output, self.prompt_template.sep
                )
            )
            try:
                self.save_dict.update(eval(ai_response_text.strip('```').strip('json')))
            except:
                pass

            self.current_message.add_ai_message(ai_response_text)
            prompt_define_response = (
                self.prompt_template.output_parser.parse_prompt_response(
                    ai_response_text
                )
            )
            # print('### model result deal',prompt_define_response)

            print('### model result deal123')
            metadata = {
                "model_output": model_output.to_dict(),
                "ai_response_text": ai_response_text,
                "prompt_define_response": self._parse_prompt_define_response(
                    prompt_define_response
                ),
            }
            print('BaseChat.do_action123')
            with root_tracer.start_span("BaseChat.do_action", metadata=metadata):
                print('###  run')
                result = await blocking_func_to_async(
                    self._executor, self.do_action, prompt_define_response
                )

            speak_to_user = self.get_llm_speak(prompt_define_response)
            # print('### llm speaker',speak_to_user)

            # view_message = self.prompt_template.output_parser.parse_view_response(
            #     speak_to_user, result
            # )
            print('blocking_func_to_async', )
            print('speak_to_user', speak_to_user)
            print('prompt_define_response', prompt_define_response)
            view_message = await blocking_func_to_async(
                self._executor,
                self.prompt_template.output_parser.parse_view_response,
                speak_to_user,
                result,
                prompt_define_response,
            )

            view_message_tmp = view_message.split('data')[-1].replace('&quot;', '')
            self.save_dict.update({'ai_sql_result': view_message_tmp})
            view_message = view_message.replace("\n", "\\n")
            self.current_message.add_view_message(view_message)
            self.message_adjust()
            print('view_message', )

            span.end()
        except Exception as e:
            print(11222222111,traceback.format_exc())
            logger.error("model response parase faild！" + str(e))
            self.current_message.add_view_message(
                f"""<span style=\"color:red\">ERROR!</span>{str(e)}\n  {ai_response_text} """
            )
            span.end(metadata={"error": str(e)})
        ### store dialogue
        await blocking_func_to_async(
            self._executor, self.current_message.end_current_round
        )
<<<<<<< HEAD
        return self.current_ai_response()
=======
>>>>>>> b4f58def

    async def get_llm_response(self):
        payload = await self._build_model_request()
        logger.info(f"Request2: \n{payload}")
        ai_response_text = ""
        prompt_define_response = None
        try:
            model_output = await self.call_llm_operator(payload)
            ### output parse
            ai_response_text = (
                self.prompt_template.output_parser.parse_model_nostream_resp(
                    model_output, self.prompt_template.sep
                )
            )
            ### model result deal
            self.current_message.add_ai_message(ai_response_text)
            prompt_define_response = (
                self.prompt_template.output_parser.parse_prompt_response(
                    ai_response_text
                )
            )
        except Exception as e:
            print(traceback.format_exc())
            logger.error("model response parse failed！" + str(e))
            self.current_message.add_view_message(
                f"""model response parse failed！{str(e)}\n  {ai_response_text} """
            )
        return prompt_define_response

    def _blocking_stream_call(self):
        logger.warn(
            "_blocking_stream_call is only temporarily used in webserver and will be deleted soon, please use stream_call to replace it for higher performance"
        )
        loop = get_or_create_event_loop()
        async_gen = self.stream_call()
        while True:
            try:
                value = loop.run_until_complete(async_gen.__anext__())
                yield value
            except StopAsyncIteration:
                break

    def _blocking_nostream_call(self):
        logger.warn(
            "_blocking_nostream_call is only temporarily used in webserver and will be deleted soon, please use nostream_call to replace it for higher performance"
        )
        loop = get_or_create_event_loop()
        try:
            return loop.run_until_complete(self.nostream_call())
        finally:
            loop.close()

    def call(self):
        if self.prompt_template.stream_out:
            yield self._blocking_stream_call()
        else:
            return self._blocking_nostream_call()

    async def prepare(self):
        pass

    def current_ai_response(self) -> str:
        for message in self.current_message.messages[-1:]:
            if message.type == "view":
                return message.content
        return None

    async def prompt_context_token_adapt(self, prompt) -> str:
        """prompt token adapt according to llm max context length"""
        model_metadata = await self.worker_manager.get_model_metadata(
            {"model": self.llm_model}
        )
        current_token_count = await self.worker_manager.count_token(
            {"model": self.llm_model, "prompt": prompt}
        )
        if current_token_count == -1:
            logger.warning(
                "tiktoken not installed, please `pip install tiktoken` first"
            )
        template_define_token_count = 0
        if len(self.prompt_template.template_define) > 0:
            template_define_token_count = await self.worker_manager.count_token(
                {
                    "model": self.llm_model,
                    "prompt": self.prompt_template.template_define,
                }
            )
            current_token_count += template_define_token_count
        if (
            current_token_count + self.prompt_template.max_new_tokens
        ) > model_metadata.context_length:
            prompt = prompt[
                : (
                    model_metadata.context_length
                    - self.prompt_template.max_new_tokens
                    - template_define_token_count
                )
            ]
        return prompt

    def generate(self, p) -> str:
        """
        generate context for LLM input
        Args:
            p:

        Returns:

        """
        pass

    def _parse_prompt_define_response(self, prompt_define_response: Any) -> Any:
        if not prompt_define_response:
            return ""
        if isinstance(prompt_define_response, str) or isinstance(
            prompt_define_response, dict
        ):
            return prompt_define_response
        if isinstance(prompt_define_response, tuple):
            if hasattr(prompt_define_response, "_asdict"):
                # namedtuple
                return prompt_define_response._asdict()
            else:
                return dict(
                    zip(range(len(prompt_define_response)), prompt_define_response)
                )
        else:
            return prompt_define_response

    def _generate_numbered_list(self) -> str:
        """this function is moved from excel_analyze/chat.py,and used by subclass.
        Returns:

        """
        antv_charts = [
            {"response_line_chart": "used to display comparative trend analysis data"},
            {
                "response_pie_chart": "suitable for scenarios such as proportion and distribution statistics"
            },
            {
                "response_table": "suitable for display with many display columns or non-numeric columns"
            },
            # {"response_data_text":" the default display method, suitable for single-line or simple content display"},
            {
                "response_scatter_plot": "Suitable for exploring relationships between variables, detecting outliers, etc."
            },
            {
                "response_bubble_chart": "Suitable for relationships between multiple variables, highlighting outliers or special situations, etc."
            },
            {
                "response_donut_chart": "Suitable for hierarchical structure representation, category proportion display and highlighting key categories, etc."
            },
            {
                "response_area_chart": "Suitable for visualization of time series data, comparison of multiple groups of data, analysis of data change trends, etc."
            },
            {
                "response_heatmap": "Suitable for visual analysis of time series data, large-scale data sets, distribution of classified data, etc."
            },
        ]

        return "\n".join(
            f"{key}:{value}"
            for dict_item in antv_charts
            for key, value in dict_item.items()
        )<|MERGE_RESOLUTION|>--- conflicted
+++ resolved
@@ -376,6 +376,7 @@
             # )
             print('blocking_func_to_async', )
             print('speak_to_user', speak_to_user)
+            print('result', result)
             print('prompt_define_response', prompt_define_response)
             view_message = await blocking_func_to_async(
                 self._executor,
@@ -404,10 +405,7 @@
         await blocking_func_to_async(
             self._executor, self.current_message.end_current_round
         )
-<<<<<<< HEAD
         return self.current_ai_response()
-=======
->>>>>>> b4f58def
 
     async def get_llm_response(self):
         payload = await self._build_model_request()
