--- conflicted
+++ resolved
@@ -122,24 +122,14 @@
             ) and (not prompt_response.sql or len(prompt_response.sql) <= 0):
                 raise AppActionException("Can not find sql in response", speak)
 
-<<<<<<< HEAD
-            df = data(prompt_response.sql)
-            param["type"] = prompt_response.display
-
-            if param["type"] == "response_vector_chart":
-                df = self.parse_vector_data_with_pca(df)
-                param["type"] = "response_scatter_chart"
-
-            param["sql"] = prompt_response.sql
-            param["data"] = json.loads(
-                df.to_json(orient="records", date_format="iso", date_unit="s")
-            )
-            view_json_str = json.dumps(param, default=serialize, ensure_ascii=False)
-            success = True
-=======
             if prompt_response.sql:
                 df = data(prompt_response.sql)
                 param["type"] = prompt_response.display
+
+                if param["type"] == "response_vector_chart":
+                    df = self.parse_vector_data_with_pca(df)
+                    param["type"] = "response_scatter_chart"
+
                 param["sql"] = prompt_response.sql
                 param["data"] = json.loads(
                     df.to_json(orient="records", date_format="iso", date_unit="s")
@@ -150,7 +140,6 @@
                 speak = prompt_response.direct_response
                 view_json_str = ""
                 success = True
->>>>>>> abab4e3e
         except Exception as e:
             logger.error("parse_view_response error!" + str(e))
             err_param = {
