--- conflicted
+++ resolved
@@ -150,10 +150,6 @@
         # Ensemble RRF ranker
         rrf_ranker = RRFRanker(topk=4, weights=[0.3, 0.3, 0.4])
         rrf_ranker_scores = rrf_ranker.rank([table_infos, bm25_tmep, [table_map[table_name] for table_name in qa_tables if table_name in table_map.keys()]])
-<<<<<<< HEAD
-
-=======
->>>>>>> 702d045b
         print('LLM reranker ')
         print('table_map::', table_map)
         print()
