import json
from datetime import datetime
from typing import Dict
from dbgpt._private.config import Config
from dbgpt.agent.plugin.commands.command_manage import ApiCall
from dbgpt.app.scene import BaseChat, ChatScene
from dbgpt.model.proxy import OpenAILLMClient
from dbgpt.rag.retriever.rerank_llm import QueryRerank
from dbgpt.rag.retriever.rerank import RRFRanker
from dbgpt.util.executor_utils import blocking_func_to_async
from dbgpt.util.tracer import root_tracer, trace
import re

CFG = Config()


async def rerank_llm(query, restriever_info, language='zh'):
    import os
    api_key = '3d4c01e9d3264c8aa8e6469411beadff'
    api_base = 'https://gpt001-6.openai.azure.com/'
    api_type = 'azure'
    api_version = '2024-02-15-preview'
    os.environ["OPENAI_API_BASE"] = api_base
    os.environ["OPENAI_API_VERSION"] = api_version
    os.environ["OPENAI_API_KEY"] = api_key
    os.environ["OPENAI_API_TYPE"] = api_type
    llm_client = OpenAILLMClient(temperature=0)
    reinforce = QueryRerank(
        llm_client=llm_client,
        model_name="gpt-4-0314",
        language=language
    )
    return await reinforce.rerank(origin_query=query, restriever_info=restriever_info)


class ChatWithDbAutoExecute(BaseChat):
    chat_scene: str = ChatScene.ChatWithDbExecute.value()

    """Number of results to return from the query"""

    def __init__(self, chat_param: Dict):
        """Chat Data Module Initialization
        Args:
           - chat_param: Dict
            - chat_session_id: (str) chat session_id
            - current_user_input: (str) current user input
            - model_name:(str) llm model name
            - select_param:(str) dbname
        """
        chat_mode = ChatScene.ChatWithDbExecute
        self.db_name = chat_param["select_param"]
        chat_param["chat_mode"] = chat_mode
        """ """
        super().__init__(
            chat_param=chat_param,
        )
        if not self.db_name:
            raise ValueError(
                f"{ChatScene.ChatWithDbExecute.value} mode should chose db!"
            )
        with root_tracer.start_span(
                "ChatWithDbAutoExecute.get_connect", metadata={"db_name": self.db_name}
        ):
            self.database = CFG.LOCAL_DB_MANAGE.get_connect(self.db_name)

        self.top_k: int = 50
        self.api_call = ApiCall(display_registry=CFG.command_dispaly)

    @trace()
    async def generate_input_values(self) -> Dict:
        """
        generate input values
        """
        try:
            from dbgpt.rag.summary.db_summary_client import DBSummaryClient
        except ImportError:
            raise ValueError("Could not import DBSummaryClient. ")

        client = DBSummaryClient(system_app=CFG.SYSTEM_APP)

        with open('/datas/liab/DB-GPT/tests/atl_data/type3/qa_samples.json', 'r') as f:
            contents = json.load(f)
        with root_tracer.start_span("ChatWithDbAutoExecute.get_db_summary"):
            qas_info = await blocking_func_to_async(
                self._executor,
                client.get_db_summary,
                'type3_qasamples',
                self.current_user_input,
                6,
            )

        qa_samples = ''
        qa_tables = []

        for ii, qa in enumerate(qas_info):
            qa_samples += '\t用户输入%s：' % (ii + 1)
            qa_samples += qa + '\n'
            qa_samples += '\tsql%s：' % (ii + 1)
            qa_samples += str(contents.get(qa)) + '\n\n'
            qa_tables.extend(re.findall('(a_sap\w*)', contents.get(qa)))

            print('qa_tables::', re.findall('(a_sap\w*)', contents.get(qa)))
        # BM25
        with root_tracer.start_span("ChatWithDbAutoExecute.get_db_bm25"):
            bm25_tmep = await blocking_func_to_async(
                self._executor,
                client.get_db_bm25,
                self.db_name,
                self.current_user_input,
                0.001,
            )

        for i in bm25_tmep:
            print('bm25_tmep:::', i.split(',')[0])
        print()

        # embedding similarity
        try:
            with root_tracer.start_span("ChatWithDbAutoExecute.get_db_summary"):
                table_infos = await blocking_func_to_async(
                    self._executor,
                    client.get_db_summary,
                    self.db_name,
                    self.current_user_input,
                    5,
                )

        except Exception as e:
            import traceback
            print(traceback.print_exc())
            print("db summary find error!1" + str(e))

        for i in table_infos:
            print('table_infos:::', i.split(',')[0])
        print()

        all_table_infos = await blocking_func_to_async(
            self._executor, self.database.table_simple_info
        )
        print('all_table_infos---------------', all_table_infos, 'all_table_infos')

        table_map = {}
        for i in all_table_infos:
            if i[0]:
                table_map[i[0].strip().strip('Table').strip(':').split(',')[0].strip()] = i[0] + i[1]
                # table_map[i.strip().strip('Table:').split('(')[0].strip()] = 'Table:' + i + ',columns:(' + i[1] + ')'
            else:
                pass

        # Ensemble RRF ranker
        rrf_ranker = RRFRanker(topk=4, weights=[0.3, 0.3, 0.4])
<<<<<<< HEAD
        rrf_ranker_scores = rrf_ranker.rank(
            [table_infos, bm25_tmep, [table_map[table_name] for table_name in qa_tables if table_name in table_map.keys()]])
=======
        rrf_ranker_scores = rrf_ranker.rank([table_infos, bm25_tmep, [table_map[table_name] for table_name in qa_tables]])
>>>>>>> edadaafd
        print('LLM reranker ')
        print('table_map::', table_map)
        print()
        rerank_result = await rerank_llm(self.current_user_input, '\n'.join([rrf.content for rrf in rrf_ranker_scores]))

        print('rerank_result::', rerank_result)
        tables_rerank_info = []
        if table_map:
            for table in rerank_result['Relate_tables']:
                tables_rerank_info.append(table_map[table.strip('`')])

        table_infos = '\n\n'.join(tables_rerank_info)

        with root_tracer.start_span("ChatWithDbAutoExecute.get_db_bm25"):
            bm25_general_tmep = await blocking_func_to_async(
                self._executor,
                client.get_db_bm25,
                'type2_general',
                self.current_user_input,
                0.3,
            )

        with root_tracer.start_span("ChatWithDbAutoExecute.get_db_bm25"):
            bm25_department_temp = await blocking_func_to_async(
                self._executor,
                client.get_db_bm25,
                'new_department',
                self.current_user_input,
                0.7,
            )
        if len(bm25_department_temp) > 0:
            bm25_department_text = '\n\t如下用Markdown表格结构来说明部门机构的关系。\n'
            bm25_department_text += '\n'.join(bm25_department_temp)
        else:
            bm25_department_text = ''

        extend_infos = '\n\t'.join(bm25_general_tmep) + bm25_department_text
        input_values = {
            "db_name": self.db_name,
            "user_input": self.current_user_input,
            "top_k": str(self.top_k),
            "dialect": self.database.dialect,
            "table_info": table_infos,
            "extend_info": extend_infos,
            "display_type": self._generate_numbered_list(),
            "qa_samples": qa_samples,
            "current_date": datetime.now().strftime("%Y-%m-%d"),
        }
        return input_values

    def stream_plugin_call(self, text):
        text = text.replace("\n", " ")
        print(f"stream_plugin_call:{text}")
        return self.api_call.display_sql_llmvis(text, self.database.run_to_df)

    def do_action(self, prompt_response):
        print(f"do_action2:{prompt_response}")
        return self.database.run_to_df<|MERGE_RESOLUTION|>--- conflicted
+++ resolved
@@ -149,12 +149,7 @@
 
         # Ensemble RRF ranker
         rrf_ranker = RRFRanker(topk=4, weights=[0.3, 0.3, 0.4])
-<<<<<<< HEAD
-        rrf_ranker_scores = rrf_ranker.rank(
-            [table_infos, bm25_tmep, [table_map[table_name] for table_name in qa_tables if table_name in table_map.keys()]])
-=======
         rrf_ranker_scores = rrf_ranker.rank([table_infos, bm25_tmep, [table_map[table_name] for table_name in qa_tables]])
->>>>>>> edadaafd
         print('LLM reranker ')
         print('table_map::', table_map)
         print()
