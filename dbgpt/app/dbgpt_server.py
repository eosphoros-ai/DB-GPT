--- conflicted
+++ resolved
@@ -88,13 +88,6 @@
 
     app.include_router(knowledge_router, tags=["Knowledge"])
 
-<<<<<<< HEAD
-    from dbgpt.app.openapi.open_api_v1 import router as openapi_v1
-
-    app.include_router(openapi_v1, prefix="/openapi", tags=["OpenApi"])
-
-=======
->>>>>>> b124ecc1
     from dbgpt.serve.agent.app.recommend_question.controller import (
         router as recommend_question_v1,
     )
