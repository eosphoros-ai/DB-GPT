--- conflicted
+++ resolved
@@ -309,8 +309,6 @@
         """
         return knowledge_space_dao.get_knowledge_space_by_ids(ids)
 
-<<<<<<< HEAD
-=======
     def recall_test(
         self, space_name, doc_recall_test_request: DocumentRecallTestRequest
     ):
@@ -380,7 +378,6 @@
             logger.error(f" recall_test error: {str(e)}")
         return []
 
->>>>>>> b124ecc1
     def update_knowledge_space(
         self, space_id: int, space_request: KnowledgeSpaceRequest
     ):
