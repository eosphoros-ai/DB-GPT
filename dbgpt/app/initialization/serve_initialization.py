--- conflicted
+++ resolved
@@ -73,8 +73,6 @@
 
     # ################################ Datasource Serve Register End ########################################
 
-<<<<<<< HEAD
-=======
     # ################################ Chat Feedback Serve Register End ########################################
     from dbgpt.serve.feedback.serve import (
         SERVE_CONFIG_KEY_PREFIX as Feedback_SERVE_CONFIG_KEY_PREFIX,
@@ -85,7 +83,6 @@
     system_app.register(FeedbackServe)
     # ################################ Chat Feedback Register End ########################################
 
->>>>>>> 9502251c
     # ################################ File Serve Register Begin ######################################
 
     from dbgpt.configs.model_config import FILE_SERVER_LOCAL_STORAGE_PATH
