#*******************************************************************#
#**             DB-GPT  - GENERAL SETTINGS                        **#  
#*******************************************************************#

#*******************************************************************#
#**                        Webserver Port                         **#
#*******************************************************************#
# DBGPT_WEBSERVER_PORT=5670

#*******************************************************************#
#***                       LLM PROVIDER                          ***#
#*******************************************************************#

# TEMPERATURE=0

#*******************************************************************#
#**                         LLM MODELS                            **#
#*******************************************************************#
# LLM_MODEL, see dbgpt/configs/model_config.LLM_MODEL_CONFIG
LLM_MODEL=glm-4-9b-chat
## LLM model path, by default, DB-GPT will read the model path from LLM_MODEL_CONFIG based on the LLM_MODEL.
## Of course you can specify your model path according to LLM_MODEL_PATH
## In DB-GPT, the priority from high to low to read model path:
##    1. environment variable with key: {LLM_MODEL}_MODEL_PATH (Avoid multi-model conflicts)
##    2. environment variable with key: MODEL_PATH
##    3. environment variable with key: LLM_MODEL_PATH
##    4. the config in dbgpt/configs/model_config.LLM_MODEL_CONFIG
# LLM_MODEL_PATH=/app/models/glm-4-9b-chat
# LLM_PROMPT_TEMPLATE=vicuna_v1.1
MODEL_SERVER=http://127.0.0.1:8000
LIMIT_MODEL_CONCURRENCY=5
MAX_POSITION_EMBEDDINGS=4096
QUANTIZE_QLORA=True
QUANTIZE_8bit=True
# QUANTIZE_4bit=False
## SMART_LLM_MODEL - Smart language model (Default: vicuna-13b)
## FAST_LLM_MODEL - Fast language model (Default: chatglm-6b)
# SMART_LLM_MODEL=vicuna-13b
# FAST_LLM_MODEL=chatglm-6b
## Proxy llm backend, this configuration is only valid when "LLM_MODEL=proxyllm", When we use the rest API provided by deployment frameworks like fastchat as a proxyllm, 
## "PROXYLLM_BACKEND" is the model they actually deploy. We can use "PROXYLLM_BACKEND" to load the prompt of the corresponding scene. 
# PROXYLLM_BACKEND=

### You can configure parameters for a specific model with {model name}_{config key}=xxx
### See dbgpt/model/parameter.py
## prompt template for current model
# llama_cpp_prompt_template=vicuna_v1.1
## llama-2-70b must be 8
# llama_cpp_n_gqa=8
## Model path
# llama_cpp_model_path=/data/models/TheBloke/vicuna-13B-v1.5-GGUF/vicuna-13b-v1.5.Q4_K_M.gguf

### LLM cache
## Enable Model cache
# MODEL_CACHE_ENABLE=True
## The storage type of model cache, now supports: memory, disk
# MODEL_CACHE_STORAGE_TYPE=disk
## The max cache data in memory, we always store cache data in memory fist for high speed. 
# MODEL_CACHE_MAX_MEMORY_MB=256
## The dir to save cache data, this configuration is only valid when MODEL_CACHE_STORAGE_TYPE=disk
## The default dir is pilot/data/model_cache
# MODEL_CACHE_STORAGE_DISK_DIR=

#*******************************************************************#
#**                         EMBEDDING SETTINGS                    **#
#*******************************************************************#
EMBEDDING_MODEL=text2vec
#EMBEDDING_MODEL=m3e-large
#EMBEDDING_MODEL=bge-large-en
#EMBEDDING_MODEL=bge-large-zh
KNOWLEDGE_CHUNK_SIZE=500
KNOWLEDGE_SEARCH_TOP_SIZE=5
KNOWLEDGE_GRAPH_SEARCH_TOP_SIZE=50
## Maximum number of chunks to load at once, if your single document is too large,
## you can set this value to a higher value for better performance.
## if out of memory when load large document, you can set this value to a lower value.
# KNOWLEDGE_MAX_CHUNKS_ONCE_LOAD=10
#KNOWLEDGE_CHUNK_OVERLAP=50
# Control whether to display the source document of knowledge on the front end.
KNOWLEDGE_CHAT_SHOW_RELATIONS=False
# Whether to enable Chat Knowledge Search Rewrite Mode
KNOWLEDGE_SEARCH_REWRITE=False
## EMBEDDING_TOKENIZER   - Tokenizer to use for chunking large inputs
## EMBEDDING_TOKEN_LIMIT - Chunk size limit for large inputs
# EMBEDDING_MODEL=all-MiniLM-L6-v2
# EMBEDDING_TOKENIZER=all-MiniLM-L6-v2
# EMBEDDING_TOKEN_LIMIT=8191

## Openai embedding model, See dbgpt/model/parameter.py
# EMBEDDING_MODEL=proxy_openai
# proxy_openai_proxy_server_url=https://api.openai.com/v1
# proxy_openai_proxy_api_key={your-openai-sk}
# proxy_openai_proxy_backend=text-embedding-ada-002


## qwen embedding model, See dbgpt/model/parameter.py
# EMBEDDING_MODEL=proxy_tongyi
# proxy_tongyi_proxy_backend=text-embedding-v1

## Common HTTP embedding model
# EMBEDDING_MODEL=proxy_http_openapi
# proxy_http_openapi_proxy_server_url=http://localhost:8100/api/v1/embeddings
# proxy_http_openapi_proxy_api_key=1dce29a6d66b4e2dbfec67044edbb924
# proxy_http_openapi_proxy_backend=text2vec

#*******************************************************************#
#**                         RERANK SETTINGS                       **#
#*******************************************************************#
## Rerank model
# RERANK_MODEL=bge-reranker-base
## If you not set RERANK_MODEL_PATH, DB-GPT will read the model path from EMBEDDING_MODEL_CONFIG based on the RERANK_MODEL.
# RERANK_MODEL_PATH=
## The number of rerank results to return
# RERANK_TOP_K=3

## Common HTTP rerank model
# RERANK_MODEL=rerank_proxy_http_openapi
# rerank_proxy_http_openapi_proxy_server_url=http://127.0.0.1:8100/api/v1/beta/relevance
# rerank_proxy_http_openapi_proxy_api_key={your-api-key}
# rerank_proxy_http_openapi_proxy_backend=bge-reranker-base




#*******************************************************************#
#**                  DB-GPT METADATA DATABASE SETTINGS            **#
#*******************************************************************#
### SQLite database (Current default database)
LOCAL_DB_TYPE=sqlite

### MYSQL database
# LOCAL_DB_TYPE=mysql
# LOCAL_DB_USER=root
# LOCAL_DB_PASSWORD={your_password}
# LOCAL_DB_HOST=127.0.0.1
# LOCAL_DB_PORT=3306
# LOCAL_DB_NAME=dbgpt
### This option determines the storage location of conversation records. The default is not configured to the old version of duckdb. It can be optionally db or file (if the value is db, the database configured by LOCAL_DB will be used)
#CHAT_HISTORY_STORE_TYPE=db

#*******************************************************************#
#**                         COMMANDS                              **#
#*******************************************************************#
EXECUTE_LOCAL_COMMANDS=False

#*******************************************************************#
#**            VECTOR STORE / KNOWLEDGE GRAPH SETTINGS            **#
#*******************************************************************#
VECTOR_STORE_TYPE=Chroma
GRAPH_STORE_TYPE=TuGraph

### Chroma vector db config
#CHROMA_PERSIST_PATH=/root/DB-GPT/pilot/data

### Milvus vector db config
#VECTOR_STORE_TYPE=Milvus
#MILVUS_URL=127.0.0.1
#MILVUS_PORT=19530
#MILVUS_USERNAME
#MILVUS_PASSWORD
#MILVUS_SECURE=

### Weaviate vector db config
#VECTOR_STORE_TYPE=Weaviate
#WEAVIATE_URL=https://kt-region-m8hcy0wc.weaviate.network

## ElasticSearch vector db config
#VECTOR_STORE_TYPE=ElasticSearch
ElasticSearch_URL=127.0.0.1
ElasticSearch_PORT=9200
ElasticSearch_USERNAME=elastic
ElasticSearch_PASSWORD=i=+iLw9y0Jduq86XTi6W

### TuGraph config
#TUGRAPH_HOST=127.0.0.1
#TUGRAPH_PORT=7687
#TUGRAPH_USERNAME=admin
#TUGRAPH_PASSWORD=73@TuGraph
#TUGRAPH_VERTEX_TYPE=entity
#TUGRAPH_EDGE_TYPE=relation
#TUGRAPH_EDGE_NAME_KEY=label

#*******************************************************************#
#**                  WebServer Language Support                   **#
#*******************************************************************#
# en, zh, fr, ja, ko, ru
LANGUAGE=en
#LANGUAGE=zh


#*******************************************************************#
# **    PROXY_SERVER (openai interface | chatGPT proxy service), use chatGPT as your LLM.
# ** if your server can visit openai, please set PROXY_SERVER_URL=https://api.openai.com/v1/chat/completions
# ** else if you have a chatgpt proxy server, you can set PROXY_SERVER_URL={your-proxy-serverip:port/xxx}
#*******************************************************************#
PROXY_API_KEY={your-openai-sk}
PROXY_SERVER_URL=https://api.openai.com/v1/chat/completions

# from https://bard.google.com/     f12-> application-> __Secure-1PSID
BARD_PROXY_API_KEY={your-bard-token}

#*******************************************************************#
# **  PROXY_SERVER +                                              **#
#*******************************************************************#

# Aliyun tongyi
TONGYI_PROXY_API_KEY={your-tongyi-sk}

## Baidu wenxin
#WEN_XIN_MODEL_VERSION={version}
#WEN_XIN_API_KEY={your-wenxin-sk}
#WEN_XIN_API_SECRET={your-wenxin-sct}

## Zhipu
#ZHIPU_MODEL_VERSION={version}
#ZHIPU_PROXY_API_KEY={your-zhipu-sk}

## Baichuan
#BAICHUN_MODEL_NAME={version}
#BAICHUAN_PROXY_API_KEY={your-baichuan-sk}
#BAICHUAN_PROXY_API_SECRET={your-baichuan-sct}

# Xunfei Spark
#XUNFEI_SPARK_API_VERSION={version}
#XUNFEI_SPARK_APPID={your_app_id}
#XUNFEI_SPARK_API_KEY={your_api_key}
#XUNFEI_SPARK_API_SECRET={your_api_secret}

## Yi Proxyllm, https://platform.lingyiwanwu.com/docs
#YI_MODEL_VERSION=yi-34b-chat-0205
#YI_API_BASE=https://api.lingyiwanwu.com/v1
#YI_API_KEY={your-yi-api-key}

## Moonshot Proxyllm, https://platform.moonshot.cn/docs/
# MOONSHOT_MODEL_VERSION=moonshot-v1-8k
# MOONSHOT_API_BASE=https://api.moonshot.cn/v1
# MOONSHOT_API_KEY={your-moonshot-api-key}

## Deepseek Proxyllm, https://platform.deepseek.com/api-docs/
# DEEPSEEK_MODEL_VERSION=deepseek-chat
# DEEPSEEK_API_BASE=https://api.deepseek.com/v1
# DEEPSEEK_API_KEY={your-deepseek-api-key}


#*******************************************************************#
#**    SUMMARY_CONFIG                                             **#
#*******************************************************************#
SUMMARY_CONFIG=FAST

#*******************************************************************#
#**    MUlti-GPU                                                  **#
#*******************************************************************#
## See https://developer.nvidia.com/blog/cuda-pro-tip-control-gpu-visibility-cuda_visible_devices/
## If CUDA_VISIBLE_DEVICES is not configured, all available gpus will be used
# CUDA_VISIBLE_DEVICES=0
## You can configure the maximum memory used by each GPU.
# MAX_GPU_MEMORY=16Gib

#*******************************************************************#
#**                         LOG                                   **#
#*******************************************************************#
# FATAL, ERROR, WARNING, WARNING, INFO, DEBUG, NOTSET
DBGPT_LOG_LEVEL=INFO
# LOG dir, default: ./logs
#DBGPT_LOG_DIR=


#*******************************************************************#
#**                         API_KEYS                              **#
#*******************************************************************#
# API_KEYS - The list of API keys that are allowed to access the API. Each of the below are an option, separated by commas.
# API_KEYS=dbgpt


#*******************************************************************#
#**                     Application Config                        **#
#*******************************************************************#
## Non-streaming scene retries
# DBGPT_APP_SCENE_NON_STREAMING_RETRIES_BASE=1
## Non-streaming scene parallelism
# DBGPT_APP_SCENE_NON_STREAMING_PARALLELISM_BASE=1

#*******************************************************************#
<<<<<<< HEAD
#**                     FINANCIAL CHAT Config                     **#
#*******************************************************************#
# FIN_REPORT_MODEL=/app/models/bge-large-zh
# FIN_CLASSIFIER_PKL=/app/models/logistic_regression_model.pkl
=======
#**                   Observability Config                        **#
#*******************************************************************#
## Whether to enable DB-GPT send trace to OpenTelemetry
# TRACER_TO_OPEN_TELEMETRY=False
## Following configurations are only valid when TRACER_TO_OPEN_TELEMETRY=True
## More details see https://opentelemetry-python.readthedocs.io/en/latest/exporter/otlp/otlp.html
# OTEL_EXPORTER_OTLP_TRACES_ENDPOINT=http://localhost:4317
# OTEL_EXPORTER_OTLP_TRACES_INSECURE=False
# OTEL_EXPORTER_OTLP_TRACES_CERTIFICATE=
# OTEL_EXPORTER_OTLP_TRACES_HEADERS=
# OTEL_EXPORTER_OTLP_TRACES_TIMEOUT=
# OTEL_EXPORTER_OTLP_TRACES_COMPRESSION=
>>>>>>> bf978d2b
<|MERGE_RESOLUTION|>--- conflicted
+++ resolved
@@ -281,12 +281,6 @@
 # DBGPT_APP_SCENE_NON_STREAMING_PARALLELISM_BASE=1
 
 #*******************************************************************#
-<<<<<<< HEAD
-#**                     FINANCIAL CHAT Config                     **#
-#*******************************************************************#
-# FIN_REPORT_MODEL=/app/models/bge-large-zh
-# FIN_CLASSIFIER_PKL=/app/models/logistic_regression_model.pkl
-=======
 #**                   Observability Config                        **#
 #*******************************************************************#
 ## Whether to enable DB-GPT send trace to OpenTelemetry
@@ -299,4 +293,9 @@
 # OTEL_EXPORTER_OTLP_TRACES_HEADERS=
 # OTEL_EXPORTER_OTLP_TRACES_TIMEOUT=
 # OTEL_EXPORTER_OTLP_TRACES_COMPRESSION=
->>>>>>> bf978d2b
+
+#*******************************************************************#
+#**                     FINANCIAL CHAT Config                     **#
+#*******************************************************************#
+# FIN_REPORT_MODEL=/app/models/bge-large-zh
+# FIN_CLASSIFIER_PKL=/app/models/logistic_regression_model.pkl