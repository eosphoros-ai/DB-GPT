"""AWEL: Simple llm client example

    DB-GPT will automatically load and execute the current file after startup.

    Examples:

        Call with non-streaming response.
        .. code-block:: shell

<<<<<<< HEAD
            DBGPT_SERVER="http://127.0.0.1:5000"
            curl -X POST $DBGPT_SERVER/api/v1/layout/trigger/examples/simple_client/chat/completions \
=======
            DBGPT_SERVER="http://127.0.0.1:5555"
            MODEL="gpt-3.5-turbo"
            curl -X POST $DBGPT_SERVER/api/v1/awel/trigger/examples/simple_client/chat/completions \
>>>>>>> e8861bd8
            -H "Content-Type: application/json" -d '{
                "model": "'"$MODEL"'",
                "messages": "hello"
            }'

        Call with streaming response.
        .. code-block:: shell

            curl -X POST $DBGPT_SERVER/api/v1/layout/trigger/examples/simple_client/chat/completions \
            -H "Content-Type: application/json" -d '{
                "model": "'"$MODEL"'",
                "messages": "hello",
                "stream": true
            }'

        Call model and count token.
         .. code-block:: shell

            curl -X POST $DBGPT_SERVER/api/v1/layout/trigger/examples/simple_client/count_token \
            -H "Content-Type: application/json" -d '{
                "model": "'"$MODEL"'",
                "messages": "hello"
            }'

"""
import logging
from typing import Any, Dict, List, Optional, Union

from dbgpt._private.pydantic import BaseModel, Field
from dbgpt.core import LLMClient
from dbgpt.core.awel import DAG, HttpTrigger, JoinOperator, MapOperator
from dbgpt.core.operator import LLMBranchOperator, RequestBuilderOperator
from dbgpt.model.operator import (
    LLMOperator,
    MixinLLMOperator,
    OpenAIStreamingOutputOperator,
    StreamingLLMOperator,
)

logger = logging.getLogger(__name__)


class TriggerReqBody(BaseModel):
    messages: Union[str, List[Dict[str, str]]] = Field(
        ..., description="User input messages"
    )
    model: str = Field(..., description="Model name")
    stream: Optional[bool] = Field(default=False, description="Whether return stream")


class MyModelToolOperator(
    MixinLLMOperator, MapOperator[TriggerReqBody, Dict[str, Any]]
):
    def __init__(self, llm_client: Optional[LLMClient] = None, **kwargs):
        super().__init__(llm_client)
        MapOperator.__init__(self, llm_client, **kwargs)

    async def map(self, input_value: TriggerReqBody) -> Dict[str, Any]:
        prompt_tokens = await self.llm_client.count_token(
            input_value.model, input_value.messages
        )
        available_models = await self.llm_client.models()
        return {
            "prompt_tokens": prompt_tokens,
            "available_models": available_models,
        }


with DAG("dbgpt_awel_simple_llm_client_generate") as client_generate_dag:
    # Receive http request and trigger dag to run.
    trigger = HttpTrigger(
        "/examples/simple_client/chat/completions",
        methods="POST",
        request_body=TriggerReqBody,
        streaming_predict_func=lambda req: req.stream,
    )
    request_handle_task = RequestBuilderOperator()
    llm_task = LLMOperator(task_name="llm_task")
    streaming_llm_task = StreamingLLMOperator(task_name="streaming_llm_task")
    branch_task = LLMBranchOperator(
        stream_task_name="streaming_llm_task", no_stream_task_name="llm_task"
    )
    model_parse_task = MapOperator(lambda out: out.to_dict())
    openai_format_stream_task = OpenAIStreamingOutputOperator()
    result_join_task = JoinOperator(
        combine_function=lambda not_stream_out, stream_out: not_stream_out or stream_out
    )

    trigger >> request_handle_task >> branch_task
    branch_task >> llm_task >> model_parse_task >> result_join_task
    branch_task >> streaming_llm_task >> openai_format_stream_task >> result_join_task


with DAG("dbgpt_awel_simple_llm_client_count_token") as client_count_token_dag:
    # Receive http request and trigger dag to run.
    trigger = HttpTrigger(
        "/examples/simple_client/count_token",
        methods="POST",
        request_body=TriggerReqBody,
    )
    model_task = MyModelToolOperator()
    trigger >> model_task


if __name__ == "__main__":
    if client_generate_dag.leaf_nodes[0].dev_mode:
        # Development mode, you can run the dag locally for debugging.
        from dbgpt.core.awel import setup_dev_environment

        dags = [client_generate_dag, client_count_token_dag]
        setup_dev_environment(dags, port=5555)
    else:
        # Production mode, DB-GPT will automatically load and execute the current file after startup.
        pass<|MERGE_RESOLUTION|>--- conflicted
+++ resolved
@@ -7,14 +7,9 @@
         Call with non-streaming response.
         .. code-block:: shell
 
-<<<<<<< HEAD
-            DBGPT_SERVER="http://127.0.0.1:5000"
-            curl -X POST $DBGPT_SERVER/api/v1/layout/trigger/examples/simple_client/chat/completions \
-=======
             DBGPT_SERVER="http://127.0.0.1:5555"
             MODEL="gpt-3.5-turbo"
             curl -X POST $DBGPT_SERVER/api/v1/awel/trigger/examples/simple_client/chat/completions \
->>>>>>> e8861bd8
             -H "Content-Type: application/json" -d '{
                 "model": "'"$MODEL"'",
                 "messages": "hello"
@@ -23,7 +18,7 @@
         Call with streaming response.
         .. code-block:: shell
 
-            curl -X POST $DBGPT_SERVER/api/v1/layout/trigger/examples/simple_client/chat/completions \
+            curl -X POST $DBGPT_SERVER/api/v1/awel/trigger/examples/simple_client/chat/completions \
             -H "Content-Type: application/json" -d '{
                 "model": "'"$MODEL"'",
                 "messages": "hello",
@@ -33,7 +28,7 @@
         Call model and count token.
          .. code-block:: shell
 
-            curl -X POST $DBGPT_SERVER/api/v1/layout/trigger/examples/simple_client/count_token \
+            curl -X POST $DBGPT_SERVER/api/v1/awel/trigger/examples/simple_client/count_token \
             -H "Content-Type: application/json" -d '{
                 "model": "'"$MODEL"'",
                 "messages": "hello"
