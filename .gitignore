# Byte-compiled / optimized / DLL files
__pycache__/
*.py[cod]
*$py.class
start_up.sh
<<<<<<< HEAD
str_prompt.txt`
=======
str_prompt.txt
>>>>>>> 437b1aaf
# C extensions
*.so
message/
dbgpt/util/extensions/
.env*
.vscode
.idea
.chroma
# Distribution / packaging
.Python
build/
develop-eggs/
dist/
downloads/
eggs/
.eggs/
lib64/
parts/
sdist/

var/
wheels/
/models/
# Soft link
/models
plugins/

pip-wheel-metadata/
share/python-wheels/
*.egg-info/
.installed.cfg
*.egg
MANIFEST

# PyInstaller
#  Usually these files are written by a python script from a template
#  before PyInstaller builds the exe, so as to inject date/other infos into it.
*.manifest
*.spec
*.zuo
*.zip
# Installer logs
pip-log.txt
pip-delete-this-directory.txt

# Unit test_py / coverage reports
htmlcov/
.tox/
.nox/
.coverage
.coverage.*
.cache
nosetests.xml
coverage.xml
*.cover
*.py,cover
.hypothesis/
.pytest_cache/

# Translations
*.mo
*.pot

# Django stuff:
*.log
*.log.*
local_settings.py
db.sqlite3
db.sqlite3-journal

# Flask stuff:
instance/
.webassets-cache

# Scrapy stuff:
.scrapy

# Sphinx documentation
docs/_build/

# PyBuilder
target/

# Jupyter Notebook
.ipynb_checkpoints

# IPython
profile_default/
ipython_config.py

# pyenv
.python-version

# pipenv
#   According to pypa/pipenv#598, it is recommended to include Pipfile.lock in version control.
#   However, in case of collaboration, if having platform-specific dependencies or dependencies
#   having no cross-platform support, pipenv may install dependencies that don't work, or not
#   install all needed dependencies.
#Pipfile.lock

# PEP 582; used by e.g. github.com/David-OConnor/pyflow
__pypackages__/

# Celery stuff
celerybeat-schedule
celerybeat.pid

# SageMath parsed files
*.sage.py

# Environments
.env
.venv
env/
venv/
ENV/
env.bak/
venv.bak/

# Spyder project settings
.spyderproject
.spyproject

# Rope project settings
.ropeproject

# mkdocs documentation
/site

# mypy
.mypy_cache/
.dmypy.json
dmypy.json

# Pyre type checker
.pyre/
.DS_Store
logs
nltk_data
.vectordb
pilot/data/
pilot/nltk_data
pilot/mock_datas/db-gpt-test.db.wal

logswebserver.log.*
.history/*
.plugin_env
/pilot/meta_data/alembic/versions/*
/pilot/meta_data/*.db
# Ignore for now
thirdparty

#web
# dependencies
/web/node_modules

.idea
# next.js
/web/.next/
/web/out/

# production
/web/build

# debug
/web/npm-debug.log*
/web/yarn-debug.log*
/web/yarn-error.log*

# local env files
/web/.env.prod
/web/.env

# typescript
*.tsbuildinfo
/web/next-env.d.ts

# Ignore awel DAG visualization files
/examples/**/*.gv
/examples/**/*.gv.pdf<|MERGE_RESOLUTION|>--- conflicted
+++ resolved
@@ -3,11 +3,7 @@
 *.py[cod]
 *$py.class
 start_up.sh
-<<<<<<< HEAD
-str_prompt.txt`
-=======
 str_prompt.txt
->>>>>>> 437b1aaf
 # C extensions
 *.so
 message/
